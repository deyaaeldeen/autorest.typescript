--- conflicted
+++ resolved
@@ -1,40 +1,36 @@
-﻿@using System.Linq
-@using AutoRest.Core.Utilities;
-@using AutoRest.TypeScript.vanilla.Templates
-@inherits AutoRest.Core.Template<AutoRest.TypeScript.Model.CodeModelTS>
-{
-  "name": "@(Model.PackageName)",
-  "author": "Microsoft Corporation",
-  "description": "@(Model.Name.ToPascalCase()) Library with typescript type definitions and works in node.js and browser javascript.",
-  "version": "@(Model.PackageVersion)",
-  "dependencies": {
-    @(Model.PackageDependencies())
-  },
-  "keywords": [ "node", "azure", "typescript", "browser", "isomorphic"],
-  "license": "MIT",
-  "main": "./dist/lib/@(Model.Name.ToCamelCase()).js",
-  "types": "./typings/lib/@(Model.Name.ToCamelCase()).d.ts",
-  "devDependencies": {
-    "ts-loader": "^2.3.7",
-    "tslint": "^5.7.0",
-    "typescript": "^2.5.2",
-    "webpack": "^3.6.0",
-    "uglify-es": "^3.1.0"
-  },
-  "homepage": "http://github.com/azure/azure-sdk-for-javascript",
-  "repository": {
-    "type": "git",
-    "url": "https://github.com/azure/azure-sdk-for-javascript.git"
-  },
-  "bugs": {
-    "url": "http://github.com/Azure/azure-sdk-for-javascript/issues"
-  },
-  "scripts": {
-<<<<<<< HEAD
-    "tsc": "tsc -p tsconfig.node.json && tsc -p tsconfig.browser.json",
-=======
-    "tsc": "tsc -p tsconfig.json",
->>>>>>> 0e3b809b
-    "build": "npm -s run-script tsc && webpack && node node_modules/uglify-es/bin/uglifyjs --source-map -c -m -o @(Model.Name.ToCamelCase())Bundle.min.js @(Model.Name.ToCamelCase())Bundle.js"
-  }
+﻿@using System.Linq
+@using AutoRest.Core.Utilities;
+@using AutoRest.TypeScript.vanilla.Templates
+@inherits AutoRest.Core.Template<AutoRest.TypeScript.Model.CodeModelTS>
+{
+  "name": "@(Model.PackageName)",
+  "author": "Microsoft Corporation",
+  "description": "@(Model.Name.ToPascalCase()) Library with typescript type definitions and works in node.js and browser javascript.",
+  "version": "@(Model.PackageVersion)",
+  "dependencies": {
+    @(Model.PackageDependencies())
+  },
+  "keywords": [ "node", "azure", "typescript", "browser", "isomorphic"],
+  "license": "MIT",
+  "main": "./dist/lib/@(Model.Name.ToCamelCase()).js",
+  "types": "./typings/lib/@(Model.Name.ToCamelCase()).d.ts",
+  "devDependencies": {
+    "ts-loader": "^2.3.7",
+    "tslint": "^5.7.0",
+    "typescript": "^2.5.2",
+    "webpack": "^3.6.0",
+    "uglify-es": "^3.1.0"
+  },
+  "homepage": "http://github.com/azure/azure-sdk-for-javascript",
+  "repository": {
+    "type": "git",
+    "url": "https://github.com/azure/azure-sdk-for-javascript.git"
+  },
+  "bugs": {
+    "url": "http://github.com/Azure/azure-sdk-for-javascript/issues"
+  },
+  "scripts": {
+    "tsc": "tsc -p tsconfig.json",
+    "build": "npm -s run-script tsc && webpack && node node_modules/uglify-es/bin/uglifyjs --source-map -c -m -o @(Model.Name.ToCamelCase())Bundle.min.js @(Model.Name.ToCamelCase())Bundle.js"
+  }
 }