--- conflicted
+++ resolved
@@ -189,7 +189,6 @@
           requestBodyMapper: Mappers.DictionaryWrapper,
           requestBodyName: "complexBody",
           contentType: "application/json; charset=utf-8",
-<<<<<<< HEAD
           parameterTransformations: [
             {
               sourcePath: [
@@ -200,10 +199,8 @@
                 "defaultProgram"
               ]
             }
-          ]
-=======
+          ],
           serializer: this.serializer
->>>>>>> e2f97ebf
         });
       let statusCode = operationRes.status;
       if (statusCode !== 200) {
@@ -400,7 +397,6 @@
           requestBodyMapper: Mappers.DictionaryWrapper,
           requestBodyName: "complexBody",
           contentType: "application/json; charset=utf-8",
-<<<<<<< HEAD
           parameterTransformations: [
             {
               sourcePath: [
@@ -411,10 +407,8 @@
                 "defaultProgram"
               ]
             }
-          ]
-=======
+          ],
           serializer: this.serializer
->>>>>>> e2f97ebf
         });
       let statusCode = operationRes.status;
       if (statusCode !== 200) {
