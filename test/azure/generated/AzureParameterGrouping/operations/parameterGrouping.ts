--- conflicted
+++ resolved
@@ -145,16 +145,10 @@
     // Send Request
     let operationRes: msRest.HttpOperationResponse;
     try {
-<<<<<<< HEAD
       operationRes = await client.sendOperationRequest(httpRequest, {
         httpMethod: "POST"
       });
-      let response = operationRes.response;
-      let statusCode = response.status;
-=======
-      operationRes = await client.sendRequest(httpRequest);
       let statusCode = operationRes.status;
->>>>>>> 5492cd48
       if (statusCode !== 200) {
         let error = new msRest.RestError(operationRes.bodyAsText as string);
         error.statusCode = operationRes.status;
@@ -263,16 +257,10 @@
     // Send Request
     let operationRes: msRest.HttpOperationResponse;
     try {
-<<<<<<< HEAD
       operationRes = await client.sendOperationRequest(httpRequest, {
         httpMethod: "POST"
       });
-      let response = operationRes.response;
-      let statusCode = response.status;
-=======
-      operationRes = await client.sendRequest(httpRequest);
       let statusCode = operationRes.status;
->>>>>>> 5492cd48
       if (statusCode !== 200) {
         let error = new msRest.RestError(operationRes.bodyAsText as string);
         error.statusCode = operationRes.status;
@@ -404,16 +392,10 @@
     // Send Request
     let operationRes: msRest.HttpOperationResponse;
     try {
-<<<<<<< HEAD
       operationRes = await client.sendOperationRequest(httpRequest, {
         httpMethod: "POST"
       });
-      let response = operationRes.response;
-      let statusCode = response.status;
-=======
-      operationRes = await client.sendRequest(httpRequest);
       let statusCode = operationRes.status;
->>>>>>> 5492cd48
       if (statusCode !== 200) {
         let error = new msRest.RestError(operationRes.bodyAsText as string);
         error.statusCode = operationRes.status;
@@ -522,16 +504,10 @@
     // Send Request
     let operationRes: msRest.HttpOperationResponse;
     try {
-<<<<<<< HEAD
       operationRes = await client.sendOperationRequest(httpRequest, {
         httpMethod: "POST"
       });
-      let response = operationRes.response;
-      let statusCode = response.status;
-=======
-      operationRes = await client.sendRequest(httpRequest);
       let statusCode = operationRes.status;
->>>>>>> 5492cd48
       if (statusCode !== 200) {
         let error = new msRest.RestError(operationRes.bodyAsText as string);
         error.statusCode = operationRes.status;
