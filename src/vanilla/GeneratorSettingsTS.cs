--- conflicted
+++ resolved
@@ -9,7 +9,6 @@
     public class GeneratorSettingsTS : IGeneratorSettings
     {
         /// <summary>
-<<<<<<< HEAD
         /// Whether or not to generate a new package.json file.
         /// </summary>
         public bool GeneratePackageJson { get; set; } = true;
@@ -24,10 +23,9 @@
         /// </summary>
         public bool GenerateLicenseTxt { get; set; } = true;
 
-=======
+        /// <summary>
         /// The name of the npm package.
         /// </summary>
->>>>>>> 9b70e19a
         public string PackageName { get; set; }
 
         /// <summary>
