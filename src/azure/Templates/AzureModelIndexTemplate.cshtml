--- conflicted
+++ resolved
@@ -28,15 +28,8 @@
 @EmptyLine
 @:@(Include(new PageModelTemplate(), model))
 }
-<<<<<<< HEAD
-@foreach (var model in Model.EnumTemplateModels)
-{
-@EmptyLine
-@:@(Include(new EnumTemplate(), model))
-=======
 @foreach (var model in Model.EnumTypes)
 {
 @EmptyLine
 @:@(Include(new EnumTemplate(), model))
->>>>>>> 83bcb267
 }