[![Build Status](https://travis-ci.org/Azure/autorest.typescript.svg?branch=master)](https://travis-ci.org/Azure/autorest.typescript)
[![npm version](https://badge.fury.io/js/%40microsoft.azure%2Fautorest.typescript.svg)](https://badge.fury.io/js/%40microsoft.azure%2Fautorest.typescript)

# Installation
```sh
npm install -g autorest
```

# Compatibility
This AutoRest extension generates TypeScript code that is compatible with:
```
<<<<<<< HEAD
"ms-rest-azure-js": "~0.8.82",
"ms-rest-js": "~0.12.291"
=======
"ms-rest-azure-js": "~0.7.78",
"ms-rest-js": "~0.11.282"
>>>>>>> 88ee8a00
```

# Usage
### Basic Usage:
```sh
autorest --typescript \
  --input-file=<path-to-swagger-spec> \
  --output-folder=<path-to-the-output-folder(usually upto lib folder of your project)> \
  --license-header=MICROSOFT_MIT_NO_VERSION \
  --package-name=<your-package-name> \
  --package-version=<your-package-version>
```
If you have a markdown config file then there is no need to use `--input-file`, simply provide the path to the markdown file:
```sh
autorest --typescript \
  <path-to-readme.md> \
  --output-folder=<path-to-the-output-folder(usually upto lib or src folder of your project)> \
  --license-header=MICROSOFT_MIT_NO_VERSION \
  --package-name=<your-package-name> \
  --package-version=<your-package-version>
```
### Generate Metadata files
Generating MetaData files enable you to build and pack the result as an NPM Package.
If you want to generate metadata files provide `--generate-metadata=true`

- package.json
- .npmignore
- webpack.config.js
- tsconfig.json
- README.md (with a sample)

**NOTE:**
- This will generate all the metadata files one level above the output-folder.
- The output-folder **must end in the lib folder** for now. For example `--output-folder=D:\tmp\TSProject\lib`. This is required because the includes array in tsconfig.json and stuff inside webpack.config.js is hardwired to look for the generated stuff inside the lib folder.

```sh
autorest --typescript \
  --output-folder=<path-to-the-output-folder(usually upto lib folder of your project)> \
  --license-header=MICROSOFT_MIT_NO_VERSION \
  --input-file=<path-to-swagger-spec> \
  --package-name=<your-package-name> \
  --package-version=<your-package-version> \
  --generate-metadata=true
```

### Azure Service Client
For generating a client for an azure service, provide `--typescript.azure-arm=true`:
```sh
autorest --typescript \
  --output-folder=<path-to-the-output-folder(usually upto lib folder of your project)> \
  --license-header=MICROSOFT_MIT_NO_VERSION \
  --input-file=<path-to-swagger-spec> \
  --package-name=<your-package-name> \
  --package-version=<your-package-version> \
  --generate-metadata=true \
  --typescript.azure-arm=true
```

### With Client Credentials
If you want to use services which need authorization you need to generate a constructor taking `msRest.ServiceClientCredentials`. In order to to do so add `--add-credentials` as commandline parameter
```
autorest --typescript \
  --output-folder=<path-to-the-output-folder(usually upto lib folder of your project)> \
  --license-header=MICROSOFT_MIT_NO_VERSION \
  --input-file=<path-to-swagger-spec> \
  --package-name=<your-package-name> \
  --package-version=<your-package-version> \
  --add-credentials=true
```

the generated constructor will look like
```ts
constructor(credentials: msRest.ServiceClientCredentials, baseUri?: string, options?: msRest.ServiceClientOptions)
```

### Furhter Documentation on the CMD Line
The complete list of CMD line arguments can be found [here](https://github.com/Azure/autorest/blob/master/docs/user/cli.md). Not every CMD line switch is available for the typescript extension.

# Development

### Building the project
After cloning the repo, execute:
- `npm install`
- `npm install -g gulp` (gulp should be installed globally too)
- `npm run build`

### IMPORTANT NOTE

This project uses a git submodule for dependent code. When cloning this repository use `git clone --recursive ...` or perform a `git submodule update --init --recursive` after the project is cloned.




### Testing the developed changes
- `gulp regenerate`
- `gulp test`

### Debugging using vscode
Add the `--typescript.debugger` to the command line and then use the Attach to Debugger option from vscode. Attach to the dotnet.exe process id that is provided in the command line.
We have the .vscode folder in the repo that has the config for attaching to the debugger.

# Contributing

This project welcomes contributions and suggestions.  Most contributions require you to agree to a
Contributor License Agreement (CLA) declaring that you have the right to, and actually do, grant us
the rights to use your contribution. For details, visit https://cla.microsoft.com.

When you submit a pull request, a CLA-bot will automatically determine whether you need to provide
a CLA and decorate the PR appropriately (e.g., label, comment). Simply follow the instructions
provided by the bot. You will only need to do this once across all repos using our CLA.

This project has adopted the [Microsoft Open Source Code of Conduct](https://opensource.microsoft.com/codeofconduct/).
For more information see the [Code of Conduct FAQ](https://opensource.microsoft.com/codeofconduct/faq/) or
contact [opencode@microsoft.com](mailto:opencode@microsoft.com) with any additional questions or comments.

# AutoRest extension configuration

``` yaml
use-extension:
  "@microsoft.azure/autorest.modeler": "2.1.23"

pipeline:
  typescript/modeler:
    input: swagger-document/identity
    output-artifact: code-model-v1
    scope: typescript
  typescript/commonmarker:
    input: modeler
    output-artifact: code-model-v1
  typescript/cm/transform:
    input: commonmarker
    output-artifact: code-model-v1
  typescript/cm/emitter:
    input: transform
    scope: scope-cm/emitter
  typescript/generate:
    plugin: typescript
    input: cm/transform
    output-artifact: source-file-typescript
  typescript/transform:
    input: generate
    output-artifact: source-file-typescript
    scope: scope-transform-string
  typescript/emitter:
    input: transform
    scope: scope-typescript/emitter

scope-typescript/emitter:
  input-artifact: source-file-typescript
  output-uri-expr: $key

output-artifact:
- source-file-typescript
```<|MERGE_RESOLUTION|>--- conflicted
+++ resolved
@@ -9,13 +9,8 @@
 # Compatibility
 This AutoRest extension generates TypeScript code that is compatible with:
 ```
-<<<<<<< HEAD
 "ms-rest-azure-js": "~0.8.82",
 "ms-rest-js": "~0.12.291"
-=======
-"ms-rest-azure-js": "~0.7.78",
-"ms-rest-js": "~0.11.282"
->>>>>>> 88ee8a00
 ```
 
 # Usage
