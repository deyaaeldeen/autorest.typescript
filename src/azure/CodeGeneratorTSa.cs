--- conflicted
+++ resolved
@@ -67,23 +67,11 @@
             {
                 if (codeModel.Settings.Multiapi && string.IsNullOrEmpty(codeModel.Settings.DefaultApiVersion))
                 {
-<<<<<<< HEAD
                     await Write(new PackageJsonMultiApi() { Model = codeModel }, "package.json");
-
 
                     await Write(new TsConfigMultiApi() { Model = codeModel }, "tsconfig.json");
 
                     await Write(new TsConfigWebpackMultiApi() { Model = codeModel }, "tsconfig.esm.json");
-=======
-                    await Write(new PackageJsonMultiApi { Model = codeModel },
-                        Path.Combine("../", "package.json"));
-
-                    await Write(new TsConfigMultiApi { Model = codeModel },
-                        Path.Combine("../", "tsconfig.json"));
-
-                    await Write(new TsConfigWebpackMultiApi { Model = codeModel },
-                        Path.Combine("../", "tsconfig.esm.json"));
->>>>>>> 1e2f9626
                 }
                 else
                 {
@@ -96,13 +84,8 @@
                     await Write(nodeTsConfig, "tsconfig.json");
 
                     //tsconfig.esm.json
-<<<<<<< HEAD
-                    var webpackTsConfig = new TsConfigWebpack();
+                    var webpackTsConfig = new TsConfigWebpack { Model = codeModel };
                     await Write(webpackTsConfig, "tsconfig.esm.json");
-=======
-                    var webpackTsConfig = new TsConfigWebpack { Model = codeModel };
-                    await Write(webpackTsConfig, Path.Combine("../", "tsconfig.esm.json"));
->>>>>>> 1e2f9626
 
                     // webpack.config.js
                     var webpackConfig = new WebpackConfig { Model = codeModel };
