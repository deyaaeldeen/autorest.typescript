﻿// Copyright (c) Microsoft Corporation. All rights reserved.
// Licensed under the MIT License. See License.txt in the project root for license information.

using System;
using System.Collections.Generic;
using System.Globalization;
using System.Linq;
using System.Text;
using AutoRest.Core.Model;
using AutoRest.Core.Utilities;
using AutoRest.Extensions;
using AutoRest.TypeScript.DSL;
using AutoRest.TypeScript;
using Newtonsoft.Json;
using AutoRest.Core;

namespace AutoRest.TypeScript.Model
{
    public class CodeModelTS : CodeModel
    {
        public const string ClientSideValidationSettingName = "ClientSideValidation";

        private const string ServiceClientOptions = "ServiceClientOptions";

        private const string defaultGitHubRepositoryName = "azure-sdk-for-js";
        private const string defaultGitHubUrl = "https://github.com/azure/" + defaultGitHubRepositoryName;
        private const string searchStringSuffix = "/lib/services/";
        private const string outputFolderSearchString = "/" + defaultGitHubRepositoryName + searchStringSuffix;

        public CodeModelTS()
        {
        }
        public CodeModelTS(string packageName = "test-client", string packageVersion = "0.1.0")
        {
            PackageName = packageName;
            PackageVersion = packageVersion;
        }

        private string _optionalParameterTypeForClientConstructor;

        [JsonIgnore]
        public string ContextName => Name + "Context";

        private bool _computedRequestContentType;
        private string _requestContentType;
        public string RequestContentType
        {
            get
            {
                if (!_computedRequestContentType)
                {
                    IEnumerable<string> contentTypes = Methods
                        .Select(m => m.RequestContentType)
                        .GroupBy(t => t)
                        .OrderByDescending(g => g.Count())
                        .Select(g => g.Key);

                    _computedRequestContentType = true;
                    _requestContentType = contentTypes.FirstOrDefault();
                }

                return _requestContentType;
            }
        }

        [JsonIgnore]
        public string SchemeHostAndPort
        {
            get
            {
                string result = null;
                string baseUrl = BaseUrl;
                if (!string.IsNullOrEmpty(baseUrl))
                {
                    const string colonSlashSlash = "://";
                    int colonSlashSlashIndex = baseUrl.IndexOf(colonSlashSlash);
                    int hostStartIndex = colonSlashSlashIndex == -1 ? 0 : colonSlashSlashIndex + colonSlashSlash.Length;
                    int pathStartIndex = baseUrl.IndexOf('/', hostStartIndex);
                    result = (pathStartIndex == -1 ? baseUrl : baseUrl.Substring(0, pathStartIndex));
                }
                return result;
            }
        }

        [JsonIgnore]
        public string BasePath
        {
            get
            {
                string basePath = Uri.TryCreate(BaseUrl, UriKind.Absolute, out Uri baseUri) ? baseUri.AbsolutePath : null;
                if (!string.IsNullOrEmpty(basePath))
                {
                    if (basePath.StartsWith('/'))
                    {
                        basePath = basePath.Substring(1);
                    }
                    if (basePath.EndsWith('/'))
                    {
                        basePath = basePath.Substring(0, basePath.Length - 1);
                    }
                }
                return basePath;
            }
        }

        public bool IsCustomBaseUri => Extensions.ContainsKey(SwaggerExtensions.ParameterizedHostExtension);

        [JsonIgnore]
        public IEnumerable<MethodTS> MethodTemplateModels => Methods.Cast<MethodTS>().Where(each => each.MethodGroup.IsCodeModelMethodGroup);

        [JsonIgnore]
        public virtual IEnumerable<CompositeTypeTS> ModelTemplateModels => ModelTypes.Concat(HeaderTypes).Cast<CompositeTypeTS>();

        [JsonIgnore]
        public virtual IEnumerable<EnumTypeTS> EnumTemplateModels => EnumTypes.Cast<EnumTypeTS>();

        [JsonIgnore]
        public virtual IEnumerable<MethodGroupTS> MethodGroupModels => Operations.Cast<MethodGroupTS>().Where(each => !each.IsCodeModelMethodGroup);

        [JsonIgnore]
        public virtual IEnumerable<MethodTS> MethodWrappableTemplateModels =>
            MethodTemplateModels.Where(method => !method.ReturnType.Body.IsStream());

        public IEnumerable<MethodTS> MethodsWithCustomResponseType => Methods.Cast<MethodTS>().Where(m => m.ReturnType.Headers != null || m.ReturnType.Body != null);

        /// <summary>
        /// Provides an ordered ModelTemplateModel list such that the parent
        /// type comes before in the list than its child. This helps when
        /// requiring models in index.js
        /// </summary>
        [JsonIgnore]
        public virtual IEnumerable<CompositeTypeTS> OrderedModelTemplateModels
        {
            get
            {
                List<CompositeTypeTS> orderedList = new List<CompositeTypeTS>();
                foreach (var model in ModelTemplateModels)
                {
                    constructOrderedList(model, orderedList);
                }
                return orderedList;
            }
        }

        public virtual string PackageName { get; set; }

        public virtual string PackageVersion { get; set; }

        public string OutputFolder { get; set; }

        public bool ModelEnumAsUnion { get; set; }

        public bool GenerateMetadata { get; set; }

        public bool GenerateBodyMethods { get; set; }

        public string HomePageUrl
        {
            get
            {
                string result = defaultGitHubUrl;
                if (!string.IsNullOrEmpty(OutputFolder))
                {
                    string outputFolder = OutputFolder.Replace('\\', '/');
                    int searchStringIndex = outputFolder.IndexOf(outputFolderSearchString, StringComparison.OrdinalIgnoreCase);
                    if (0 <= searchStringIndex)
                    {
                        result += searchStringSuffix + outputFolder.Substring(searchStringIndex + outputFolderSearchString.Length);
                    }
                }
                return result;
            }
        }

        public string RepositoryUrl => $"{defaultGitHubUrl}.git";

        public string BugsUrl => $"{defaultGitHubUrl}/issues";

        public string ClientPrefix
        {
            get
            {
                var clientIndex = Name.IndexOf("Client", 0, StringComparison.CurrentCultureIgnoreCase);
                return clientIndex > 0 ? Name.Substring(0, clientIndex) : Name;
            }
        }

        public bool ContainsDurationProperty()
        {
            Core.Model.Property prop = Properties.FirstOrDefault(p =>
                (p.ModelType is PrimaryTypeTS && (p.ModelType as PrimaryTypeTS).KnownPrimaryType == KnownPrimaryType.TimeSpan) ||
                (p.ModelType is Core.Model.SequenceType && (p.ModelType as Core.Model.SequenceType).ElementType.IsPrimaryType(KnownPrimaryType.TimeSpan)) ||
                (p.ModelType is Core.Model.DictionaryType && (p.ModelType as Core.Model.DictionaryType).ValueType.IsPrimaryType(KnownPrimaryType.TimeSpan)));
            return prop != null;
        }

        public bool ContainsDurationPropertyInModels()
        {
            return OrderedModelTemplateModels.Any(m => m.Properties.FirstOrDefault(p =>
               (p.ModelType is PrimaryTypeTS && (p.ModelType as PrimaryTypeTS).KnownPrimaryType == KnownPrimaryType.TimeSpan) ||
               (p.ModelType is SequenceType && (p.ModelType as SequenceType).ElementType.IsPrimaryType(KnownPrimaryType.TimeSpan)) ||
               (p.ModelType is DictionaryType && (p.ModelType as DictionaryType).ValueType.IsPrimaryType(KnownPrimaryType.TimeSpan))) != null);
        }

        private void constructOrderedList(CompositeTypeTS model, List<CompositeTypeTS> orderedList)
        {
            if (model == null)
            {
                throw new ArgumentNullException(nameof(model));
            }

            // BaseResource and CloudError are specified in the ClientRuntime.
            // They are required explicitly in a different way. Hence, they
            // are not included in the ordered list.
            if (model.BaseModelType == null ||
                (model.BaseModelType != null &&
                 (model.BaseModelType.Name == "BaseResource" ||
                  model.BaseModelType.Name == "CloudError")))
            {
                if (!orderedList.Contains(model))
                {
                    orderedList.Add(model);
                }
                return;
            }

            var baseModel = ModelTemplateModels.FirstOrDefault(m => m.Name == model.BaseModelType.Name);
            if (baseModel != null)
            {
                constructOrderedList(baseModel, orderedList);
            }
            // Add the child type after the parent type has been added.
            if (!orderedList.Contains(model))
            {
                orderedList.Add(model);
            }
        }

        public string PolymorphicDictionary
        {
            get
            {
                IndentedStringBuilder builder = new IndentedStringBuilder(IndentedStringBuilder.TwoSpaces);
                var polymorphicTypes = ModelTemplateModels.Where(m => m.BaseIsPolymorphic);

                for (int i = 0; i < polymorphicTypes.Count(); i++)
                {
                    string discriminatorField = polymorphicTypes.ElementAt(i).SerializedName;
                    var polymorphicType = polymorphicTypes.ElementAt(i) as CompositeType;
                    if (polymorphicType.BaseModelType != null)
                    {
                        while (polymorphicType.BaseModelType != null)
                        {
                            polymorphicType = polymorphicType.BaseModelType;
                        }
                        discriminatorField = string.Format(CultureInfo.InvariantCulture, "{0}.{1}",
                            polymorphicType.Name,
                            polymorphicTypes.ElementAt(i).SerializedName);
                        builder.Append(string.Format(CultureInfo.InvariantCulture,
                        "'{0}' : {1}",
                            discriminatorField,
                            polymorphicTypes.ElementAt(i).Name));
                    }
                    else
                    {
                        builder.Append(string.Format(CultureInfo.InvariantCulture,
                        "'{0}' : {1}",
                            discriminatorField,
                            polymorphicTypes.ElementAt(i).Name));
                    }


                    if (i == polymorphicTypes.Count() - 1)
                    {
                        builder.AppendLine();
                    }
                    else
                    {
                        builder.AppendLine(",");
                    }
                }

                return builder.ToString();
            }
        }

        public string RequiredConstructorParameters
        {
            get
            {
                var requireParams = new List<string>();
                this.Properties.Where(p => p.IsRequired && !p.IsConstant && string.IsNullOrEmpty(p.DefaultValue))
                    .ForEach(p => requireParams.Add(p.Name.ToCamelCase()));
                if (!IsCustomBaseUri)
                {
                    requireParams.Add("baseUri");
                }

                if (requireParams == null || requireParams.Count == 0)
                {
                    return string.Empty;
                }

                return string.Join(", ", requireParams);
            }
        }

        /// <summary>
        /// Return the service client constructor required parameters, in TypeScript syntax.
        /// </summary>
        public string RequiredConstructorParametersTS
        {
            get
            {
                StringBuilder requiredParams = new StringBuilder();

                bool first = true;
                foreach (var p in this.Properties)
                {
                    if (!p.IsRequired || p.IsConstant || (p.IsRequired && !string.IsNullOrEmpty(p.DefaultValue)))
                        continue;

                    if (!first)
                        requiredParams.Append(", ");

                    requiredParams.Append(p.Name);
                    requiredParams.Append(": ");
                    requiredParams.Append(p.ModelType.TSType(inModelsModule: false));

                    first = false;
                }

                if (!IsCustomBaseUri)
                {
                    if (!first)
                        requiredParams.Append(", ");

                    requiredParams.Append("baseUri?: string");
                }

                return requiredParams.ToString();
            }
        }

        public virtual string OptionalParameterTypeForClientConstructor
        {
            get
            {
                return _optionalParameterTypeForClientConstructor ?? ServiceClientOptions;
            }

            set
            {
                _optionalParameterTypeForClientConstructor = value;
            }
        }

        public override IEnumerable<string> MyReservedNames => new[] { Name };

        public string ExportMethodGroupNames()
        {
            var builder = new IndentedStringBuilder("  ");
            var methodGroups = MethodGroupModels.ToArray();
            var length = methodGroups.Count();
            for (var i = 0; i < methodGroups.Count(); i++)
            {
                if (i == length - 1)
                {
                    builder.Append(methodGroups[i].TypeName);
                }
                else
                {
                    builder.Append(methodGroups[i].TypeName + ", ");
                }
            }
            return builder.ToString();
        }

        public bool IsAnyModelInheritingFromRequestOptionsBase()
        {
            return ModelTemplateModels.Any(m => m != null && m.BaseModelType != null && m.BaseModelType.Name.EqualsIgnoreCase("RequestOptionsBase"));
        }

        public virtual string ConstructRuntimeImportForModelIndex()
        {
            TSBuilder builder = new TSBuilder();
            if (OptionalParameterTypeForClientConstructor != ServiceClientOptions)
            {
                builder.Import(new string[] { ServiceClientOptions }, "ms-rest-js");
            }
            return builder.ToString();
        }

        public virtual string PackageDependencies()
        {
<<<<<<< HEAD
            return "\"ms-rest-js\": \"~0.18.378\"";
=======
            return "\"ms-rest-js\": \"~0.19.379\"";
>>>>>>> 419e1ec6
        }

        public virtual Method GetSampleMethod()
        {
            var getMethod = Methods.Where(m => m.HttpMethod == HttpMethod.Get).FirstOrDefault();
            return getMethod != null ? getMethod : Methods.FirstOrDefault();
        }

        public virtual string GetSampleMethodGroupName()
        {
            return GetSampleMethod()?.MethodGroup?.Name?.ToCamelCase();
        }

        public virtual string GenerateSampleMethod(bool isBrowser = false)
        {
            var method = GetSampleMethod();
            var methodGroup = GetSampleMethodGroupName();
            var requiredParameters = method.LogicalParameters.Where(
                p => p != null && !p.IsClientProperty && !string.IsNullOrWhiteSpace(p.Name) && !p.IsConstant).OrderBy(item => !item.IsRequired).ToList();
            var builder = new IndentedStringBuilder("  ");
            var paramInit = InitializeParametersForSampleMethod(requiredParameters, isBrowser);
            builder.AppendLine(paramInit);
            var declaration = new StringBuilder();
            bool first = true;
            foreach (var param in requiredParameters)
            {
                if (!first)
                    declaration.Append(", ");
                declaration.Append(param.Name);
                first = false;
            }
            var clientRef = "client.";
            if (!string.IsNullOrEmpty(methodGroup))
            {
                clientRef = $"client.{methodGroup}.";
            }
            var methodRef = $"{clientRef}{method.Name.ToCamelCase()}({declaration.ToString()}).then((result) => {{";
            builder.AppendLine(methodRef)
                   .Indent()
                   .AppendLine("console.log(\"The result is:\");")
                   .AppendLine("console.log(result);")
                   .Outdent();
            if (isBrowser)
            {
                builder.Append("})");
            }
            else
            {
                builder.AppendLine("});");
            }

            return builder.ToString();
        }

        public string InitializeParametersForSampleMethod(List<Parameter> requiredParameters, bool isBrowser = false)
        {
            var builder = new IndentedStringBuilder("  ");
            foreach (var param in requiredParameters)
            {
                var paramValue = "\"\"";
                paramValue = param.ModelType.InitializeType(param.Name, isBrowser);
                var paramDeclaration = $"const {param.Name}";
                if (param.ModelType is CompositeType && !isBrowser)
                {
                    paramDeclaration += $": {ClientPrefix}Models.{param.ModelTypeName}";
                }
                paramDeclaration += $" = {paramValue};";
                builder.AppendLine(paramDeclaration);
            }
            return builder.ToString();
        }

        public string GenerateOperationSpecDefinitions(string emptyLine)
        {
            TSBuilder builder = new TSBuilder();

            builder.LineComment("Operation Specifications");
            bool addedFirstValue = false;
            foreach (MethodTS method in MethodTemplateModels)
            {
                if (!method.IsLongRunningOperation)
                {
                    if (addedFirstValue)
                    {
                        builder.Line(emptyLine);
                    }
                    else
                    {
                        builder.ConstObjectVariable("serializer", ClientModelExtensions.CreateSerializerExpression(this));
                        addedFirstValue = true;
                    }
                    method.GenerateOperationSpecDefinition(builder);
                }
            }

            return builder.ToString();
        }

        private sealed class ParameterNameComparer : IEqualityComparer<ParameterTS>
        {
            private ParameterNameComparer() {}
            public static ParameterNameComparer Instance { get; } = new ParameterNameComparer();

            public bool Equals(ParameterTS x, ParameterTS y)
            {
                return x.MapperName == y.MapperName;
            }

            public int GetHashCode(ParameterTS obj)
            {
                return obj.MapperName.GetHashCode();
            }
        }

        public bool HasMappableParameters =>
            MethodTemplateModels
                .SelectMany(m => m.LogicalParameters)
                .Any(p => p.Location != ParameterLocation.Body);

        public string GenerateParameterMappers()
        {
            TSBuilder builder = new TSBuilder();
            IEnumerable<ParameterTS> parameters = Methods
                .SelectMany(m => m.LogicalParameters)
                .Cast<ParameterTS>()
                .Where(p => p.ModelTypeName != "RequestOptionsBase" && p.Location != ParameterLocation.Body)
                .OrderBy(p => p.MapperName)
                .Distinct(ParameterNameComparer.Instance);

            foreach (ParameterTS parameter in parameters)
            {
                string parameterInterfaceName =
                    parameter.Location == ParameterLocation.Path ? "msRest.OperationURLParameter" :
                    parameter.Location == ParameterLocation.Query ? "msRest.OperationQueryParameter" :
                    "msRest.OperationParameter";

                builder.Text("export ");
                builder.ConstObjectVariable(
                    parameter.MapperName,
                    parameterInterfaceName,
                    obj => ClientModelExtensions.ConstructParameterMapper(obj, parameter));
                builder.Line();
            }

            return builder.ToString();
        }

        public string GenerateServiceClientImports()
        {
            TSBuilder builder = new TSBuilder();

            if (MethodTemplateModels.Any() || OptionalParameterTypeForClientConstructor == ServiceClientOptions)
            {
                builder.ImportAllAs("msRest", "ms-rest-js");
            }
            builder.ImportAllAs("Models", "./models");
            builder.ImportAllAs("Mappers", "./models/mappers");

            if (HasMappableParameters)
            {
                builder.ImportAllAs("Parameters", "./models/parameters");
            }

            if (MethodGroupModels.Any())
            {
                builder.ImportAllAs("operations", "./operations");
            }
            builder.Import(new string[] { ContextName }, $"./{ContextName.ToCamelCase()}");

            return builder.ToString();
        }
    }
}<|MERGE_RESOLUTION|>--- conflicted
+++ resolved
@@ -393,11 +393,7 @@
 
         public virtual string PackageDependencies()
         {
-<<<<<<< HEAD
-            return "\"ms-rest-js\": \"~0.18.378\"";
-=======
             return "\"ms-rest-js\": \"~0.19.379\"";
->>>>>>> 419e1ec6
         }
 
         public virtual Method GetSampleMethod()
