/*
 * Copyright (c) Microsoft Corporation. All rights reserved.
 * Licensed under the MIT License. See License.txt in the project root for
 * license information.
 *
 * Code generated by Microsoft (R) AutoRest Code Generator.
 * Changes may cause incorrect behavior and will be lost if the code is
 * regenerated.
 */

import * as msRest from "ms-rest-js";
import * as Mappers from "../models/mappers";
import { AutoRestParameterFlattening } from "../autoRestParameterFlattening";

const WebResource = msRest.WebResource;

/** Class representing a AvailabilitySets. */
export class AvailabilitySets {
  private readonly client: AutoRestParameterFlattening;
  /**
   * Create a AvailabilitySets.
   * @param {AutoRestParameterFlattening} client Reference to the service client.
   */
  constructor(client: AutoRestParameterFlattening) {
    this.client = client;
  }

  /**
   * Updates the tags for an availability set.
   *
   * @param {string} resourceGroupName The name of the resource group.
   *
   * @param {string} avset The name of the storage availability set.
   *
   * @param {{ [propertyName: string]: string }} tags A set of tags. A
   * description about the set of tags.
   *
   * @param {RequestOptionsBase} [options] Optional Parameters.
   *
   * @returns {Promise} A promise is returned
   *
   * @resolve {HttpOperationResponse} - The deserialized result object.
   *
   * @reject {Error|ServiceError} - The error object.
   */
  async updateWithHttpOperationResponse(resourceGroupName: string, avset: string, tags: { [propertyName: string]: string }, options?: msRest.RequestOptionsBase): Promise<msRest.HttpOperationResponse<void>> {
    let client = this.client;
    // Validate
    try {
      if (resourceGroupName === null || resourceGroupName === undefined || typeof resourceGroupName.valueOf() !== 'string') {
        throw new Error('resourceGroupName cannot be null or undefined and it must be of type string.');
      }
      if (avset === null || avset === undefined || typeof avset.valueOf() !== 'string') {
        throw new Error('avset cannot be null or undefined and it must be of type string.');
      }
      if (avset !== null && avset !== undefined) {
        if (avset.length > 80)
        {
          throw new Error('"avset" should satisfy the constraint - "MaxLength": 80');
        }
      }
      if (tags === null || tags === undefined || typeof tags !== 'object') {
        throw new Error('tags cannot be null or undefined and it must be of type object.');
      }
      for(let valueElement in tags) {
        if (tags[valueElement] !== null && tags[valueElement] !== undefined && typeof tags[valueElement].valueOf() !== 'string') {
          throw new Error('tags[valueElement] must be of type string.');
        }
      }
    } catch (error) {
      return Promise.reject(error);
    }
    let tags1: any
    if (tags !== null && tags !== undefined) {
      tags1 = {};
      tags1.tags = tags;
    }

    // Create HTTP transport objects
    const httpRequest = new WebResource();
    let operationRes: msRest.HttpOperationResponse;
    try {
      const operationArguments: msRest.OperationArguments = msRest.createOperationArguments(
        {
          resourceGroupName,
          avset,
          tags1
        },
        options);
      operationRes = await client.sendOperationRequest(
<<<<<<< HEAD
        httpRequest
        ,operationArgument
        s,{
=======
        httpRequest,
        msRest.createOperationArguments(
          {
            resourceGroupName,
            avset,
            tags1
          },
          options),
        {
>>>>>>> 006b4422
          httpMethod: "PATCH",
          baseUrl: this.client.baseUri,
          path: "parameterFlattening/{resourceGroupName}/{availabilitySetName}",
          urlParameters: [
            {
              parameterName: "resourceGroupName",
              mapper: {
                required: true,
                serializedName: "resourceGroupName",
                type: {
                  name: "String"
                }
              }
            },
            {
              parameterName: "avset",
              mapper: {
                required: true,
                serializedName: "availabilitySetName",
                constraints: {
                  MaxLength: 80
                },
                type: {
                  name: "String"
                }
              }
            }
          ],
          requestBodyMapper: Mappers.AvailabilitySetUpdateParameters,
          requestBodyName: "tags1",
          contentType: "application/json; charset=utf-8"
        });
      let statusCode = operationRes.status;
      if (statusCode !== 200) {
        let error = new msRest.RestError(operationRes.bodyAsText as string);
        error.statusCode = operationRes.status;
        error.request = msRest.stripRequest(httpRequest);
        error.response = msRest.stripResponse(operationRes);
        let parsedErrorResponse = operationRes.parsedBody as { [key: string]: any };
        try {
          if (parsedErrorResponse) {
            let internalError = null;
            if (parsedErrorResponse.error) internalError = parsedErrorResponse.error;
            error.code = internalError ? internalError.code : parsedErrorResponse.code;
            error.message = internalError ? internalError.message : parsedErrorResponse.message;
          }
        } catch (defaultError) {
          error.message = `Error "${defaultError.message}" occurred in deserializing the responseBody ` +
                           `- "${operationRes.bodyAsText}" for the default response.`;
          return Promise.reject(error);
        }
        return Promise.reject(error);
      }

    } catch(err) {
      return Promise.reject(err);
    }

    return Promise.resolve(operationRes);
  }

  /**
   * Updates the tags for an availability set.
   *
   * @param {string} resourceGroupName The name of the resource group.
   *
   * @param {string} avset The name of the storage availability set.
   *
   * @param {{ [propertyName: string]: string }} tags A set of tags. A
   * description about the set of tags.
   *
   * @param {RequestOptionsBase} [options] Optional Parameters.
   *
   * @param {ServiceCallback} callback - The callback.
   *
   * @returns {ServiceCallback} callback(err, result, request, operationRes)
   *
   *                      {Error|ServiceError}  err        - The Error object if an error occurred, null otherwise.
   *
   *                      {void} [result]   - The deserialized result object if an error did not occur.
   *
   *                      {WebResource} [request]  - The HTTP Request object if an error did not occur.
   *
   *                      {HttpOperationResponse} [response] - The HTTP Response stream if an error did not occur.
   */
  update(resourceGroupName: string, avset: string, tags: { [propertyName: string]: string }): Promise<void>;
  update(resourceGroupName: string, avset: string, tags: { [propertyName: string]: string }, options: msRest.RequestOptionsBase): Promise<void>;
  update(resourceGroupName: string, avset: string, tags: { [propertyName: string]: string }, callback: msRest.ServiceCallback<void>): void;
  update(resourceGroupName: string, avset: string, tags: { [propertyName: string]: string }, options: msRest.RequestOptionsBase, callback: msRest.ServiceCallback<void>): void;
  update(resourceGroupName: string, avset: string, tags: { [propertyName: string]: string }, options?: msRest.RequestOptionsBase, callback?: msRest.ServiceCallback<void>): any {
    if (!callback && typeof options === 'function') {
      callback = options;
      options = undefined;
    }
    let cb = callback as msRest.ServiceCallback<void>;
    if (!callback) {
      return this.updateWithHttpOperationResponse(resourceGroupName, avset, tags, options).then((operationRes: msRest.HttpOperationResponse) => {
        return Promise.resolve(operationRes.parsedBody as void);
      }).catch((err: Error) => {
        return Promise.reject(err);
      });
    } else {
      msRest.promiseToCallback(this.updateWithHttpOperationResponse(resourceGroupName, avset, tags, options))((err: Error, data: msRest.HttpOperationResponse) => {
        if (err) {
          return cb(err);
        }
        let result = data.parsedBody as void;
        return cb(err, result, data.request, data);
      });
    }
  }

}<|MERGE_RESOLUTION|>--- conflicted
+++ resolved
@@ -88,21 +88,9 @@
         },
         options);
       operationRes = await client.sendOperationRequest(
-<<<<<<< HEAD
-        httpRequest
-        ,operationArgument
-        s,{
-=======
         httpRequest,
-        msRest.createOperationArguments(
-          {
-            resourceGroupName,
-            avset,
-            tags1
-          },
-          options),
+        operationArguments,
         {
->>>>>>> 006b4422
           httpMethod: "PATCH",
           baseUrl: this.client.baseUri,
           path: "parameterFlattening/{resourceGroupName}/{availabilitySetName}",
