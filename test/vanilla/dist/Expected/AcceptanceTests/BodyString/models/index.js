"use strict";
/*
 * Copyright (c) Microsoft Corporation. All rights reserved.
 * Licensed under the MIT License. See License.txt in the project root for
 * license information.
 *
 * Code generated by Microsoft (R) AutoRest Code Generator.
 * Changes may cause incorrect behavior and will be lost if the code is
 * regenerated.
 */
Object.defineProperty(exports, "__esModule", { value: true });
/**
 * Defines values for Colors.
 * Possible values include: 'red color', 'green-color', 'blue_color'
 * @readonly
 * @enum {string}
 */
var Colors;
(function (Colors) {
<<<<<<< HEAD
    /**
     * red color.
     */
    Colors["Redcolor"] = "red color";
    /**
     * green-color.
     */
    Colors["GreenColor"] = "green-color";
    /**
     * blue_color.
     */
    Colors["BlueColor"] = "blue_color";
})(Colors = exports.Colors || (exports.Colors = {}));
/**
 * Defines values for GetNullOKResponse.
=======
    Colors["RED_COLOR"] = "red color";
    Colors["GREEN_COLOR"] = "green-color";
    Colors["BLUE_COLOR"] = "blue_color";
})(Colors = exports.Colors || (exports.Colors = {}));
/**
 * Defines values for StringBody.
>>>>>>> 83bcb267
 * Possible values include: ''
 * There could be more values for this enum apart from the ones defined here.If
 * you want to set a value that is not from the known values then you can do
 * the following:
<<<<<<< HEAD
 * let param: GetNullOKResponse =
 * <GetNullOKResponse>"someUnknownValueThatWillStillBeValid";
 * @readonly
 * @enum {string}
 */
var GetNullOKResponse;
(function (GetNullOKResponse) {
    /**
     * .
     */
    GetNullOKResponse["EMPTY_STRING"] = "";
})(GetNullOKResponse = exports.GetNullOKResponse || (exports.GetNullOKResponse = {}));
/**
 * Defines values for StringBody.
=======
 * let param: StringBody = <StringBody>"someUnknownValueThatWillStillBeValid";
 * @readonly
 * @enum {string}
 */
var StringBody;
(function (StringBody) {
    StringBody[StringBody["NULL"] = null] = "NULL";
})(StringBody = exports.StringBody || (exports.StringBody = {}));
/**
 * Defines values for GetNullOKResponse.
>>>>>>> 83bcb267
 * Possible values include: ''
 * There could be more values for this enum apart from the ones defined here.If
 * you want to set a value that is not from the known values then you can do
 * the following:
<<<<<<< HEAD
 * let param: StringBody = <StringBody>"someUnknownValueThatWillStillBeValid";
 * @readonly
 * @enum {string}
 */
var StringBody;
(function (StringBody) {
    /**
     * .
     */
    StringBody["EMPTY_STRING"] = "";
})(StringBody = exports.StringBody || (exports.StringBody = {}));
=======
 * let param: GetNullOKResponse =
 * <GetNullOKResponse>"someUnknownValueThatWillStillBeValid";
 * @readonly
 * @enum {string}
 */
var GetNullOKResponse;
(function (GetNullOKResponse) {
    GetNullOKResponse[GetNullOKResponse["NULL"] = null] = "NULL";
})(GetNullOKResponse = exports.GetNullOKResponse || (exports.GetNullOKResponse = {}));
>>>>>>> 83bcb267
/**
 * Defines values for GetEmptyOKResponse.
 * Possible values include: ''
 * There could be more values for this enum apart from the ones defined here.If
 * you want to set a value that is not from the known values then you can do
 * the following:
 * let param: GetEmptyOKResponse =
 * <GetEmptyOKResponse>"someUnknownValueThatWillStillBeValid";
 * @readonly
 * @enum {string}
 */
var GetEmptyOKResponse;
(function (GetEmptyOKResponse) {
<<<<<<< HEAD
    /**
     * .
     */
=======
>>>>>>> 83bcb267
    GetEmptyOKResponse["EMPTY_STRING"] = "";
})(GetEmptyOKResponse = exports.GetEmptyOKResponse || (exports.GetEmptyOKResponse = {}));
/**
 * Defines values for StringBody1.
 * Possible values include: ''
 * There could be more values for this enum apart from the ones defined here.If
 * you want to set a value that is not from the known values then you can do
 * the following:
 * let param: StringBody1 =
 * <StringBody1>"someUnknownValueThatWillStillBeValid";
 * @readonly
 * @enum {string}
 */
var StringBody1;
(function (StringBody1) {
<<<<<<< HEAD
    /**
     * .
     */
=======
>>>>>>> 83bcb267
    StringBody1["EMPTY_STRING"] = "";
})(StringBody1 = exports.StringBody1 || (exports.StringBody1 = {}));
/**
 * Defines values for GetMbcsOKResponse.
 * Possible values include:
 * '啊齄丂狛狜隣郎隣兀﨩ˊ〞〡￤℡㈱‐ー﹡﹢﹫、〓ⅰⅹ⒈€㈠㈩ⅠⅫ！￣ぁんァヶΑ︴АЯаяāɡㄅㄩ─╋︵﹄︻︱︳︴ⅰⅹɑɡ〇〾⿻⺁䜣€'
 * There could be more values for this enum apart from the ones defined here.If
 * you want to set a value that is not from the known values then you can do
 * the following:
 * let param: GetMbcsOKResponse =
 * <GetMbcsOKResponse>"someUnknownValueThatWillStillBeValid";
 * @readonly
 * @enum {string}
 */
var GetMbcsOKResponse;
(function (GetMbcsOKResponse) {
<<<<<<< HEAD
    /**
     * 啊齄丂狛狜隣郎隣兀﨩ˊ〞〡￤℡㈱‐ー﹡﹢﹫、〓ⅰⅹ⒈€㈠㈩ⅠⅫ！￣ぁんァヶΑ︴АЯаяāɡㄅㄩ─╋︵﹄︻︱︳︴ⅰⅹɑɡ〇〾⿻⺁䜣€.
     */
    GetMbcsOKResponse["\u554A\u9F44\u4E02\u72DB\u72DC\uF9F1\uF92C\uF9F1\uFA0C\uFA29\u02CA\u30FC\u3041\u3093\u30A1\u30F6\u0391\u0410\u042F\u0430\u044F\u0101\u0261\u3105\u3129\u0251\u0261\u4723"] = "\u554A\u9F44\u4E02\u72DB\u72DC\uF9F1\uF92C\uF9F1\uFA0C\uFA29\u02CA\u301E\u3021\uFFE4\u2121\u3231\u2010\u30FC\uFE61\uFE62\uFE6B\u3001\u3013\u2170\u2179\u2488\u20AC\u3220\u3229\u2160\u216B\uFF01\uFFE3\u3041\u3093\u30A1\u30F6\u0391\uFE34\u0410\u042F\u0430\u044F\u0101\u0261\u3105\u3129\u2500\u254B\uFE35\uFE44\uFE3B\uFE31\uFE33\uFE34\u2170\u2179\u0251\uE7C7\u0261\u3007\u303E\u2FFB\u2E81\uE843\u4723\uE864\u20AC";
=======
    GetMbcsOKResponse["\u554A\u9F44\u4E02\u72DB\u72DC\uF9F1\uF92C\uF9F1\uFA0C\uFA29\u02CA\u30FC\u3041\u3093\u30A1\u30F6\u0391\u0410\u042F\u0410\u042F\u0100\u0261\u3105\u3129\u2C6D\u0261\u4723"] = "\u554A\u9F44\u4E02\u72DB\u72DC\uF9F1\uF92C\uF9F1\uFA0C\uFA29\u02CA\u301E\u3021\uFFE4\u2121\u3231\u2010\u30FC\uFE61\uFE62\uFE6B\u3001\u3013\u2170\u2179\u2488\u20AC\u3220\u3229\u2160\u216B\uFF01\uFFE3\u3041\u3093\u30A1\u30F6\u0391\uFE34\u0410\u042F\u0430\u044F\u0101\u0261\u3105\u3129\u2500\u254B\uFE35\uFE44\uFE3B\uFE31\uFE33\uFE34\u2170\u2179\u0251\uE7C7\u0261\u3007\u303E\u2FFB\u2E81\uE843\u4723\uE864\u20AC";
>>>>>>> 83bcb267
})(GetMbcsOKResponse = exports.GetMbcsOKResponse || (exports.GetMbcsOKResponse = {}));
/**
 * Defines values for StringBody2.
 * Possible values include:
 * '啊齄丂狛狜隣郎隣兀﨩ˊ〞〡￤℡㈱‐ー﹡﹢﹫、〓ⅰⅹ⒈€㈠㈩ⅠⅫ！￣ぁんァヶΑ︴АЯаяāɡㄅㄩ─╋︵﹄︻︱︳︴ⅰⅹɑɡ〇〾⿻⺁䜣€'
 * There could be more values for this enum apart from the ones defined here.If
 * you want to set a value that is not from the known values then you can do
 * the following:
 * let param: StringBody2 =
 * <StringBody2>"someUnknownValueThatWillStillBeValid";
 * @readonly
 * @enum {string}
 */
var StringBody2;
(function (StringBody2) {
<<<<<<< HEAD
    /**
     * 啊齄丂狛狜隣郎隣兀﨩ˊ〞〡￤℡㈱‐ー﹡﹢﹫、〓ⅰⅹ⒈€㈠㈩ⅠⅫ！￣ぁんァヶΑ︴АЯаяāɡㄅㄩ─╋︵﹄︻︱︳︴ⅰⅹɑɡ〇〾⿻⺁䜣€.
     */
    StringBody2["\u554A\u9F44\u4E02\u72DB\u72DC\uF9F1\uF92C\uF9F1\uFA0C\uFA29\u02CA\u30FC\u3041\u3093\u30A1\u30F6\u0391\u0410\u042F\u0430\u044F\u0101\u0261\u3105\u3129\u0251\u0261\u4723"] = "\u554A\u9F44\u4E02\u72DB\u72DC\uF9F1\uF92C\uF9F1\uFA0C\uFA29\u02CA\u301E\u3021\uFFE4\u2121\u3231\u2010\u30FC\uFE61\uFE62\uFE6B\u3001\u3013\u2170\u2179\u2488\u20AC\u3220\u3229\u2160\u216B\uFF01\uFFE3\u3041\u3093\u30A1\u30F6\u0391\uFE34\u0410\u042F\u0430\u044F\u0101\u0261\u3105\u3129\u2500\u254B\uFE35\uFE44\uFE3B\uFE31\uFE33\uFE34\u2170\u2179\u0251\uE7C7\u0261\u3007\u303E\u2FFB\u2E81\uE843\u4723\uE864\u20AC";
=======
    StringBody2["\u554A\u9F44\u4E02\u72DB\u72DC\uF9F1\uF92C\uF9F1\uFA0C\uFA29\u02CA\u30FC\u3041\u3093\u30A1\u30F6\u0391\u0410\u042F\u0410\u042F\u0100\u0261\u3105\u3129\u2C6D\u0261\u4723"] = "\u554A\u9F44\u4E02\u72DB\u72DC\uF9F1\uF92C\uF9F1\uFA0C\uFA29\u02CA\u301E\u3021\uFFE4\u2121\u3231\u2010\u30FC\uFE61\uFE62\uFE6B\u3001\u3013\u2170\u2179\u2488\u20AC\u3220\u3229\u2160\u216B\uFF01\uFFE3\u3041\u3093\u30A1\u30F6\u0391\uFE34\u0410\u042F\u0430\u044F\u0101\u0261\u3105\u3129\u2500\u254B\uFE35\uFE44\uFE3B\uFE31\uFE33\uFE34\u2170\u2179\u0251\uE7C7\u0261\u3007\u303E\u2FFB\u2E81\uE843\u4723\uE864\u20AC";
>>>>>>> 83bcb267
})(StringBody2 = exports.StringBody2 || (exports.StringBody2 = {}));
/**
 * Defines values for GetWhitespaceOKResponse.
 * Possible values include: '    Now is the time for all good men to come to
 * the aid of their country    '
 * There could be more values for this enum apart from the ones defined here.If
 * you want to set a value that is not from the known values then you can do
 * the following:
 * let param: GetWhitespaceOKResponse =
 * <GetWhitespaceOKResponse>"someUnknownValueThatWillStillBeValid";
 * @readonly
 * @enum {string}
 */
var GetWhitespaceOKResponse;
(function (GetWhitespaceOKResponse) {
<<<<<<< HEAD
    /**
     *     Now is the time for all good men to come to the aid of their country    .
     */
    GetWhitespaceOKResponse["Nowisthetimeforallgoodmentocometotheaidoftheircountry"] = "    Now is the time for all good men to come to the aid of their country    ";
=======
    GetWhitespaceOKResponse["_NOW_IS_THE_TIME_FOR_ALL_GOOD_MEN_TO_COME_TO_THE_AID_OF_THEIR_COUNTRY_"] = "    Now is the time for all good men to come to the aid of their country    ";
>>>>>>> 83bcb267
})(GetWhitespaceOKResponse = exports.GetWhitespaceOKResponse || (exports.GetWhitespaceOKResponse = {}));
/**
 * Defines values for StringBody3.
 * Possible values include: '    Now is the time for all good men to come to
 * the aid of their country    '
 * There could be more values for this enum apart from the ones defined here.If
 * you want to set a value that is not from the known values then you can do
 * the following:
 * let param: StringBody3 =
 * <StringBody3>"someUnknownValueThatWillStillBeValid";
 * @readonly
 * @enum {string}
 */
var StringBody3;
(function (StringBody3) {
<<<<<<< HEAD
    /**
     *     Now is the time for all good men to come to the aid of their country    .
     */
    StringBody3["Nowisthetimeforallgoodmentocometotheaidoftheircountry"] = "    Now is the time for all good men to come to the aid of their country    ";
=======
    StringBody3["_NOW_IS_THE_TIME_FOR_ALL_GOOD_MEN_TO_COME_TO_THE_AID_OF_THEIR_COUNTRY_"] = "    Now is the time for all good men to come to the aid of their country    ";
>>>>>>> 83bcb267
})(StringBody3 = exports.StringBody3 || (exports.StringBody3 = {}));
//# sourceMappingURL=index.js.map<|MERGE_RESOLUTION|>--- conflicted
+++ resolved
@@ -17,50 +17,16 @@
  */
 var Colors;
 (function (Colors) {
-<<<<<<< HEAD
-    /**
-     * red color.
-     */
-    Colors["Redcolor"] = "red color";
-    /**
-     * green-color.
-     */
-    Colors["GreenColor"] = "green-color";
-    /**
-     * blue_color.
-     */
-    Colors["BlueColor"] = "blue_color";
-})(Colors = exports.Colors || (exports.Colors = {}));
-/**
- * Defines values for GetNullOKResponse.
-=======
     Colors["RED_COLOR"] = "red color";
     Colors["GREEN_COLOR"] = "green-color";
     Colors["BLUE_COLOR"] = "blue_color";
 })(Colors = exports.Colors || (exports.Colors = {}));
 /**
  * Defines values for StringBody.
->>>>>>> 83bcb267
  * Possible values include: ''
  * There could be more values for this enum apart from the ones defined here.If
  * you want to set a value that is not from the known values then you can do
  * the following:
-<<<<<<< HEAD
- * let param: GetNullOKResponse =
- * <GetNullOKResponse>"someUnknownValueThatWillStillBeValid";
- * @readonly
- * @enum {string}
- */
-var GetNullOKResponse;
-(function (GetNullOKResponse) {
-    /**
-     * .
-     */
-    GetNullOKResponse["EMPTY_STRING"] = "";
-})(GetNullOKResponse = exports.GetNullOKResponse || (exports.GetNullOKResponse = {}));
-/**
- * Defines values for StringBody.
-=======
  * let param: StringBody = <StringBody>"someUnknownValueThatWillStillBeValid";
  * @readonly
  * @enum {string}
@@ -71,24 +37,10 @@
 })(StringBody = exports.StringBody || (exports.StringBody = {}));
 /**
  * Defines values for GetNullOKResponse.
->>>>>>> 83bcb267
  * Possible values include: ''
  * There could be more values for this enum apart from the ones defined here.If
  * you want to set a value that is not from the known values then you can do
  * the following:
-<<<<<<< HEAD
- * let param: StringBody = <StringBody>"someUnknownValueThatWillStillBeValid";
- * @readonly
- * @enum {string}
- */
-var StringBody;
-(function (StringBody) {
-    /**
-     * .
-     */
-    StringBody["EMPTY_STRING"] = "";
-})(StringBody = exports.StringBody || (exports.StringBody = {}));
-=======
  * let param: GetNullOKResponse =
  * <GetNullOKResponse>"someUnknownValueThatWillStillBeValid";
  * @readonly
@@ -98,7 +50,6 @@
 (function (GetNullOKResponse) {
     GetNullOKResponse[GetNullOKResponse["NULL"] = null] = "NULL";
 })(GetNullOKResponse = exports.GetNullOKResponse || (exports.GetNullOKResponse = {}));
->>>>>>> 83bcb267
 /**
  * Defines values for GetEmptyOKResponse.
  * Possible values include: ''
@@ -112,12 +63,6 @@
  */
 var GetEmptyOKResponse;
 (function (GetEmptyOKResponse) {
-<<<<<<< HEAD
-    /**
-     * .
-     */
-=======
->>>>>>> 83bcb267
     GetEmptyOKResponse["EMPTY_STRING"] = "";
 })(GetEmptyOKResponse = exports.GetEmptyOKResponse || (exports.GetEmptyOKResponse = {}));
 /**
@@ -133,12 +78,6 @@
  */
 var StringBody1;
 (function (StringBody1) {
-<<<<<<< HEAD
-    /**
-     * .
-     */
-=======
->>>>>>> 83bcb267
     StringBody1["EMPTY_STRING"] = "";
 })(StringBody1 = exports.StringBody1 || (exports.StringBody1 = {}));
 /**
@@ -155,14 +94,7 @@
  */
 var GetMbcsOKResponse;
 (function (GetMbcsOKResponse) {
-<<<<<<< HEAD
-    /**
-     * 啊齄丂狛狜隣郎隣兀﨩ˊ〞〡￤℡㈱‐ー﹡﹢﹫、〓ⅰⅹ⒈€㈠㈩ⅠⅫ！￣ぁんァヶΑ︴АЯаяāɡㄅㄩ─╋︵﹄︻︱︳︴ⅰⅹɑɡ〇〾⿻⺁䜣€.
-     */
-    GetMbcsOKResponse["\u554A\u9F44\u4E02\u72DB\u72DC\uF9F1\uF92C\uF9F1\uFA0C\uFA29\u02CA\u30FC\u3041\u3093\u30A1\u30F6\u0391\u0410\u042F\u0430\u044F\u0101\u0261\u3105\u3129\u0251\u0261\u4723"] = "\u554A\u9F44\u4E02\u72DB\u72DC\uF9F1\uF92C\uF9F1\uFA0C\uFA29\u02CA\u301E\u3021\uFFE4\u2121\u3231\u2010\u30FC\uFE61\uFE62\uFE6B\u3001\u3013\u2170\u2179\u2488\u20AC\u3220\u3229\u2160\u216B\uFF01\uFFE3\u3041\u3093\u30A1\u30F6\u0391\uFE34\u0410\u042F\u0430\u044F\u0101\u0261\u3105\u3129\u2500\u254B\uFE35\uFE44\uFE3B\uFE31\uFE33\uFE34\u2170\u2179\u0251\uE7C7\u0261\u3007\u303E\u2FFB\u2E81\uE843\u4723\uE864\u20AC";
-=======
     GetMbcsOKResponse["\u554A\u9F44\u4E02\u72DB\u72DC\uF9F1\uF92C\uF9F1\uFA0C\uFA29\u02CA\u30FC\u3041\u3093\u30A1\u30F6\u0391\u0410\u042F\u0410\u042F\u0100\u0261\u3105\u3129\u2C6D\u0261\u4723"] = "\u554A\u9F44\u4E02\u72DB\u72DC\uF9F1\uF92C\uF9F1\uFA0C\uFA29\u02CA\u301E\u3021\uFFE4\u2121\u3231\u2010\u30FC\uFE61\uFE62\uFE6B\u3001\u3013\u2170\u2179\u2488\u20AC\u3220\u3229\u2160\u216B\uFF01\uFFE3\u3041\u3093\u30A1\u30F6\u0391\uFE34\u0410\u042F\u0430\u044F\u0101\u0261\u3105\u3129\u2500\u254B\uFE35\uFE44\uFE3B\uFE31\uFE33\uFE34\u2170\u2179\u0251\uE7C7\u0261\u3007\u303E\u2FFB\u2E81\uE843\u4723\uE864\u20AC";
->>>>>>> 83bcb267
 })(GetMbcsOKResponse = exports.GetMbcsOKResponse || (exports.GetMbcsOKResponse = {}));
 /**
  * Defines values for StringBody2.
@@ -178,14 +110,7 @@
  */
 var StringBody2;
 (function (StringBody2) {
-<<<<<<< HEAD
-    /**
-     * 啊齄丂狛狜隣郎隣兀﨩ˊ〞〡￤℡㈱‐ー﹡﹢﹫、〓ⅰⅹ⒈€㈠㈩ⅠⅫ！￣ぁんァヶΑ︴АЯаяāɡㄅㄩ─╋︵﹄︻︱︳︴ⅰⅹɑɡ〇〾⿻⺁䜣€.
-     */
-    StringBody2["\u554A\u9F44\u4E02\u72DB\u72DC\uF9F1\uF92C\uF9F1\uFA0C\uFA29\u02CA\u30FC\u3041\u3093\u30A1\u30F6\u0391\u0410\u042F\u0430\u044F\u0101\u0261\u3105\u3129\u0251\u0261\u4723"] = "\u554A\u9F44\u4E02\u72DB\u72DC\uF9F1\uF92C\uF9F1\uFA0C\uFA29\u02CA\u301E\u3021\uFFE4\u2121\u3231\u2010\u30FC\uFE61\uFE62\uFE6B\u3001\u3013\u2170\u2179\u2488\u20AC\u3220\u3229\u2160\u216B\uFF01\uFFE3\u3041\u3093\u30A1\u30F6\u0391\uFE34\u0410\u042F\u0430\u044F\u0101\u0261\u3105\u3129\u2500\u254B\uFE35\uFE44\uFE3B\uFE31\uFE33\uFE34\u2170\u2179\u0251\uE7C7\u0261\u3007\u303E\u2FFB\u2E81\uE843\u4723\uE864\u20AC";
-=======
     StringBody2["\u554A\u9F44\u4E02\u72DB\u72DC\uF9F1\uF92C\uF9F1\uFA0C\uFA29\u02CA\u30FC\u3041\u3093\u30A1\u30F6\u0391\u0410\u042F\u0410\u042F\u0100\u0261\u3105\u3129\u2C6D\u0261\u4723"] = "\u554A\u9F44\u4E02\u72DB\u72DC\uF9F1\uF92C\uF9F1\uFA0C\uFA29\u02CA\u301E\u3021\uFFE4\u2121\u3231\u2010\u30FC\uFE61\uFE62\uFE6B\u3001\u3013\u2170\u2179\u2488\u20AC\u3220\u3229\u2160\u216B\uFF01\uFFE3\u3041\u3093\u30A1\u30F6\u0391\uFE34\u0410\u042F\u0430\u044F\u0101\u0261\u3105\u3129\u2500\u254B\uFE35\uFE44\uFE3B\uFE31\uFE33\uFE34\u2170\u2179\u0251\uE7C7\u0261\u3007\u303E\u2FFB\u2E81\uE843\u4723\uE864\u20AC";
->>>>>>> 83bcb267
 })(StringBody2 = exports.StringBody2 || (exports.StringBody2 = {}));
 /**
  * Defines values for GetWhitespaceOKResponse.
@@ -201,14 +126,7 @@
  */
 var GetWhitespaceOKResponse;
 (function (GetWhitespaceOKResponse) {
-<<<<<<< HEAD
-    /**
-     *     Now is the time for all good men to come to the aid of their country    .
-     */
-    GetWhitespaceOKResponse["Nowisthetimeforallgoodmentocometotheaidoftheircountry"] = "    Now is the time for all good men to come to the aid of their country    ";
-=======
     GetWhitespaceOKResponse["_NOW_IS_THE_TIME_FOR_ALL_GOOD_MEN_TO_COME_TO_THE_AID_OF_THEIR_COUNTRY_"] = "    Now is the time for all good men to come to the aid of their country    ";
->>>>>>> 83bcb267
 })(GetWhitespaceOKResponse = exports.GetWhitespaceOKResponse || (exports.GetWhitespaceOKResponse = {}));
 /**
  * Defines values for StringBody3.
@@ -224,13 +142,6 @@
  */
 var StringBody3;
 (function (StringBody3) {
-<<<<<<< HEAD
-    /**
-     *     Now is the time for all good men to come to the aid of their country    .
-     */
-    StringBody3["Nowisthetimeforallgoodmentocometotheaidoftheircountry"] = "    Now is the time for all good men to come to the aid of their country    ";
-=======
     StringBody3["_NOW_IS_THE_TIME_FOR_ALL_GOOD_MEN_TO_COME_TO_THE_AID_OF_THEIR_COUNTRY_"] = "    Now is the time for all good men to come to the aid of their country    ";
->>>>>>> 83bcb267
 })(StringBody3 = exports.StringBody3 || (exports.StringBody3 = {}));
 //# sourceMappingURL=index.js.map