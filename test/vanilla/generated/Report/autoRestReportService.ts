--- conflicted
+++ resolved
@@ -95,19 +95,9 @@
         },
         options);
       operationRes = await client.sendOperationRequest(
-<<<<<<< HEAD
-        httpRequest
-        ,operationArgument
-        s,{
-=======
         httpRequest,
-        msRest.createOperationArguments(
-          {
-            qualifier
-          },
-          options),
+        operationArguments,
         {
->>>>>>> 006b4422
           httpMethod: "GET",
           baseUrl: this.baseUri,
           path: "report",
