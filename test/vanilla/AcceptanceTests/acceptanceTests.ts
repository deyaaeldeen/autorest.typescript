﻿// Copyright (c) Microsoft Corporation. All rights reserved.
// Licensed under the MIT License. See License.txt in the project root for license information.

'use strict';

import * as should from 'should';
import * as util from 'util';
import * as assert from 'assert';
import * as msRest from 'ms-rest-js';
import * as moment from 'moment';
import * as fs from 'fs';

import stream = require('stream');

import { AutoRestBoolTestService } from '../Expected/AcceptanceTests/BodyBoolean/autoRestBoolTestService';
import { AutoRestSwaggerBATService, AutoRestSwaggerBATServiceModels } from '../Expected/AcceptanceTests/BodyString/autoRestSwaggerBATService';
import { AutoRestIntegerTestService } from '../Expected/AcceptanceTests/BodyInteger/autoRestIntegerTestService';
import { CompositeBoolInt } from '../Expected/AcceptanceTests/CompositeBoolIntClient/compositeBoolInt';
import { AutoRestNumberTestService } from '../Expected/AcceptanceTests/BodyNumber/autoRestNumberTestService';
import { AutoRestSwaggerBATByteService } from '../Expected/AcceptanceTests/BodyByte/autoRestSwaggerBATByteService';
import { AutoRestDateTestService } from '../Expected/AcceptanceTests/BodyDate/autoRestDateTestService';
import { AutoRestDateTimeTestService } from '../Expected/AcceptanceTests/BodyDateTime/autoRestDateTimeTestService';
import { AutoRestRFC1123DateTimeTestService } from '../Expected/AcceptanceTests/BodyDateTimeRfc1123/autoRestRFC1123DateTimeTestService';
import { AutoRestDurationTestService } from '../Expected/AcceptanceTests/BodyDuration/autoRestDurationTestService';
import { AutoRestUrlTestService, AutoRestUrlTestServiceModels } from '../Expected/AcceptanceTests/Url/autoRestUrlTestService';
import { AutoRestSwaggerBATFileService } from '../Expected/AcceptanceTests/BodyFile/autoRestSwaggerBATFileService';
import { AutoRestSwaggerBATArrayService } from '../Expected/AcceptanceTests/BodyArray/autoRestSwaggerBATArrayService';
import { AutoRestSwaggerBATdictionaryService, AutoRestSwaggerBATdictionaryServiceModels } from '../Expected/AcceptanceTests/BodyDictionary/autoRestSwaggerBATdictionaryService';
import { AutoRestHttpInfrastructureTestService } from '../Expected/AcceptanceTests/Http/autoRestHttpInfrastructureTestService';
import { AutoRestSwaggerBATFormDataService } from '../Expected/AcceptanceTests/BodyFormData/autoRestSwaggerBATFormDataService';
import { AutoRestParameterizedHostTestClient } from '../Expected/AcceptanceTests/CustomBaseUri/autoRestParameterizedHostTestClient';
import { AutoRestParameterizedCustomHostTestClient } from '../Expected/AcceptanceTests/CustomBaseUriMoreOptions/autoRestParameterizedCustomHostTestClient';

// TODO: Check types
var readStreamToBuffer = function (strm: stream.Readable, callback: (err: Error, result: Buffer) => void) {
  var bufs: Buffer[] = [];
  strm.on('data', function (d: Buffer) {
    bufs.push(d);
  });
  strm.on('end', function () {
    callback(null, Buffer.concat(bufs));
  });
};

var readStreamCountBytes = function (stream: stream.Readable, callback: (err: Error, result: number) => void) {
  var bytesRead = 0;
  stream.on('data', function (d: Buffer) {
    bytesRead = bytesRead + d.length;
  });

  stream.on('end', function () {
    callback(null, bytesRead);
  });
}

var clientOptions: msRest.ServiceClientOptions = {};
var baseUri = 'http://localhost:3000';
describe('typescript', function () {

  describe('Swagger BAT', function () {
    describe('Custom BaseUri Client', function () {
      var customOptions = {
        host: 'host:3000'
      };
      var testClient = new AutoRestParameterizedHostTestClient(customOptions);
      it('should return 200', function (done) {
        testClient.paths.getEmpty('local', function (error, result, request, response) {
          should.not.exist(error);
          response.status.should.equal(200);
          done();
        });
      });
      it('should throw due to bad "host", bad "account" and missing account', function (done) {
        testClient.host = 'nonexistent';
        testClient.paths.getEmpty('local', function (error, result, request, response) {
          should.exist(error);
          should.not.exist(result);
          testClient.host = 'host:3000';
          testClient.paths.getEmpty('bad', function (error, result, request, response) {
            should.exist(error);
            should.not.exist(result);
            testClient.paths.getEmpty(null, function (error, result, request, response) {
              should.exist(error);
              should.not.exist(result);
              done();
            });
          });
        });
      });
    });
    describe('Custom BaseUri Client with more options', function () {
      var customOptions = {
        dnsSuffix: 'host:3000'
      };
      var testClient = new AutoRestParameterizedCustomHostTestClient('test12', customOptions);
      it('should return 200', function (done) {
        testClient.paths.getEmpty('http://lo', 'cal', 'key1', function (error, result, request, response) {
          should.not.exist(error);
          response.status.should.equal(200);
          done();
        });
      });
    });
    describe('Bool Client', function () {
      var testClient = new AutoRestBoolTestService(baseUri, clientOptions);
      it('should get valid boolean values', function (done) {
        testClient.bool.getTrue(function (error, result) {
          should.not.exist(error);
          result.should.equal(true);
          testClient.bool.getFalse(function (error, result) {
            should.not.exist(error);
            result.should.equal(false);
            done();
          });
        });
      });

      it('should put valid boolean values', function (done) {
        testClient.bool.putTrue(true, function (error, result) {
          should.not.exist(error);
          testClient.bool.putFalse(false, function (error, result) {
            should.not.exist(error);
            done();
          });
        });
      });

      it('should get null and invalid boolean value', function (done) {
        testClient.bool.getNull(function (error, result) {
          should.not.exist(result);
          testClient.bool.getInvalid(function (error, result) {
            should.exist(error);
            should.not.exist(result);
            done();
          });
        });
      });
    });

    describe('Integer Client', function () {
      var testClient = new AutoRestIntegerTestService(baseUri, clientOptions);
      it('should put max value for 32 and 64 bit Integers', function (done) {
        testClient.intModel.putMax32((Math.pow(2, 32 - 1) - 1), function (error, result) {
          should.not.exist(error);
          testClient.intModel.putMax64(9223372036854776000, function (error, result) {
            should.not.exist(error);
            done();
          });
        });
      });

      it('should put min value for 32 and 64 bit Integers', function (done) {
        testClient.intModel.putMin32(-Math.pow(2, 32 - 1), function (error, result) {
          should.not.exist(error);
          testClient.intModel.putMin64(-9223372036854776000, function (error, result) {
            should.not.exist(error);
            done();
          });
        });
      });

      it('should get null and invalid integer value', function (done) {
        testClient.intModel.getNull(function (error, result) {
          should.not.exist(result);
          testClient.intModel.getInvalid(function (error, result) {
            should.exist(error);
            should.not.exist(result);
            done();
          });
        });
      });

      it('should get overflow and underflow for 32 bit integer value', function (done) {
        testClient.intModel.getOverflowInt32(function (error, result) {
          should.not.exist(error);
          result.should.equal(2147483656);
          testClient.intModel.getUnderflowInt32(function (error, result) {
            should.not.exist(error);
            result.should.equal(-2147483656);
            done();
          });
        });
      });

      it('should get overflow and underflow for 64 bit integer value', function (done) {
        testClient.intModel.getOverflowInt64(function (error, result) {
          should.not.exist(error);
          result.should.equal(9223372036854775910);
          testClient.intModel.getUnderflowInt64(function (error, result) {
            should.not.exist(error);
            result.should.equal(-9223372036854775910);
            done();
          });
        });
      });

      it('should put and get UnixTime date correctly', function (done) {
        var d = new Date('2016-04-13T00:00:00.000Z');
        testClient.intModel.putUnixTimeDate(d, function (error, result) {
          should.not.exist(error);
          testClient.intModel.getUnixTime(function (error, result) {
            should.not.exist(error);
            assert.deepEqual(result, d);
            done();
          });
        });
      });

      it('should throw an error for invalid UnixTime date anf get null value for UnixTime', function (done) {
        testClient.intModel.getInvalidUnixTime(function (error, result) {
          should.exist(error);
          testClient.intModel.getNullUnixTime(function (error, result) {
            should.not.exist(error);
            should.not.exist(result);
            done();
          });
        });
      });
    });

    describe('CompositeBoolInt Client', function () {
      var testClient = new CompositeBoolInt(baseUri, clientOptions);
      it('should get valid boolean values', function (done) {
        testClient.bool.getTrue(function (error, result) {
          should.not.exist(error);
          result.should.equal(true);
          testClient.bool.getFalse(function (error, result) {
            should.not.exist(error);
            result.should.equal(false);
            done();
          });
        });
      });

      it('should put valid boolean values', function (done) {
        testClient.bool.putTrue(true, function (error, result) {
          should.not.exist(error);
          testClient.bool.putFalse(false, function (error, result) {
            should.not.exist(error);
            done();
          });
        });
      });

      it('should get null and invalid boolean value', function (done) {
        testClient.bool.getNull(function (error, result) {
          should.not.exist(result);
          testClient.bool.getInvalid(function (error, result) {
            should.exist(error);
            should.not.exist(result);
            done();
          });
        });
      });

      it('should put max value for 32 and 64 bit Integers', function (done) {
        testClient.intModel.putMax32((Math.pow(2, 32 - 1) - 1), function (error, result) {
          should.not.exist(error);
          testClient.intModel.putMax64(9223372036854776000, function (error, result) {
            should.not.exist(error);
            done();
          });
        });
      });

      it('should put min value for 32 and 64 bit Integers', function (done) {
        testClient.intModel.putMin32(-Math.pow(2, 32 - 1), function (error, result) {
          should.not.exist(error);
          testClient.intModel.putMin64(-9223372036854776000, function (error, result) {
            should.not.exist(error);
            done();
          });
        });
      });

      it('should get null and invalid integer value', function (done) {
        testClient.intModel.getNull(function (error, result) {
          should.not.exist(result);
          testClient.intModel.getInvalid(function (error, result) {
            should.exist(error);
            should.not.exist(result);
            done();
          });
        });
      });

      it('should get overflow and underflow for 32 bit integer value', function (done) {
        testClient.intModel.getOverflowInt32(function (error, result) {
          should.not.exist(error);
          result.should.equal(2147483656);
          testClient.intModel.getUnderflowInt32(function (error, result) {
            should.not.exist(error);
            result.should.equal(-2147483656);
            done();
          });
        });
      });

      it('should get overflow and underflow for 64 bit integer value', function (done) {
        testClient.intModel.getOverflowInt64(function (error, result) {
          should.not.exist(error);
          result.should.equal(9223372036854775910);
          testClient.intModel.getUnderflowInt64(function (error, result) {
            should.not.exist(error);
            result.should.equal(-9223372036854775910);
            done();
          });
        });
      });
    });

    describe('Number Client', function () {
      var testClient = new AutoRestNumberTestService(baseUri, clientOptions);
      it('should put big float and double values', function (done) {
        testClient.number.putBigFloat(3.402823e+20, function (error, result) {
          should.not.exist(error);
          testClient.number.putBigDouble(2.5976931e+101, function (error, result) {
            should.not.exist(error);
            done();
          });
        });
      });

      it('should get big float and double value', function (done) {
        testClient.number.getBigFloat(function (error, result) {
          should.not.exist(error);
          result.should.equal(3.402823e+20);
          testClient.number.getBigDouble(function (error, result) {
            should.not.exist(error);
            result.should.equal(2.5976931e+101);
            done();
          });
        });
      });

      it('should put small float and double values', function (done) {
        testClient.number.putSmallFloat(3.402823e-20, function (error, result) {
          should.not.exist(error);
          testClient.number.putSmallDouble(2.5976931e-101, function (error, result) {
            should.not.exist(error);
            done();
          });
        });
      });

      it('should get small float and double value', function (done) {
        testClient.number.getSmallFloat(function (error, result) {
          should.not.exist(error);
          result.should.equal(3.402823e-20);
          testClient.number.getSmallDouble(function (error, result) {
            should.not.exist(error);
            result.should.equal(2.5976931e-101);
            done();
          });
        });
      });

      it('should put big positive and negative double value', function (done) {
        testClient.number.putBigDoublePositiveDecimal(99999999.99, function (error, result) {
          should.not.exist(error);
          testClient.number.putBigDoubleNegativeDecimal(-99999999.99, function (error, result) {
            should.not.exist(error);
            done();
          });
        });
      });

      it('should get big positive and negative double value', function (done) {
        testClient.number.getBigDoublePositiveDecimal(function (error, result) {
          should.not.exist(error);
          result.should.equal(99999999.99);
          testClient.number.getBigDoubleNegativeDecimal(function (error, result) {
            should.not.exist(error);
            result.should.equal(-99999999.99);
            done();
          });
        });
      });

      it('should get null and invalid float and double values', function (done) {
        testClient.number.getNull(function (error, result) {
          should.not.exist(result);
          testClient.number.getInvalidFloat(function (error, result) {
            should.exist(error);
            should.not.exist(result);
            testClient.number.getInvalidDouble(function (error, result) {
              should.exist(error);
              should.not.exist(result);
              done();
            });
          });
        });
      });
    });

    describe('String Client', function () {
      var testClient = new AutoRestSwaggerBATService(baseUri, clientOptions);
      it('should support valid null value', function (done) {
        testClient.string.getNull(function (error, result) {
          should.not.exist(result);
          testClient.string.putNull({ stringBody: null }, function (error, result) {
            should.not.exist(error);
            done();
          });
        });
      });

      it('should support valid empty string value', function (done) {
        testClient.string.putEmpty(AutoRestSwaggerBATServiceModels.StringBody1.EMPTY_STRING, function (error, result) {
          should.not.exist(error);
          testClient.string.getEmpty(function (error, result) {
            result.should.equal('');
            done();
          });
        });
      });

      it('should support valid MBC string value', function (done) {
<<<<<<< HEAD
        testClient.string.putMbcs(AutoRestSwaggerBATServiceModels.StringBody2.啊齄丂狛狜隣郎隣兀﨩ˊーぁんァヶΑАЯаяāɡㄅㄩɑɡ䜣, function (error, result) {
=======
        testClient.string.putMbcs(AutoRestSwaggerBATServiceModels.StringBody2.啊齄丂狛狜隣郎隣兀﨩ˊーぁんァヶΑАЯАЯĀɡㄅㄩⱭɡ䜣, function (error, result) {
>>>>>>> 5f949f37
          should.not.exist(error);
          testClient.string.getMbcs(function (error, result) {
            result.should.equal(AutoRestSwaggerBATServiceModels.GetMbcsOKResponse.啊齄丂狛狜隣郎隣兀﨩ˊーぁんァヶΑАЯАЯĀɡㄅㄩⱭɡ䜣);
            done();
          });
        });
      });

      it('should support whitespace string value', function (done) {
<<<<<<< HEAD
        testClient.string.putWhitespace(AutoRestSwaggerBATServiceModels.StringBody3.Nowisthetimeforallgoodmentocometotheaidoftheircountry, function (error, result) {
=======
        testClient.string.putWhitespace(AutoRestSwaggerBATServiceModels.StringBody3._NOW_IS_THE_TIME_FOR_ALL_GOOD_MEN_TO_COME_TO_THE_AID_OF_THEIR_COUNTRY_, function (error, result) {
>>>>>>> 5f949f37
          should.not.exist(error);
          testClient.string.getWhitespace(function (error, result) {
            result.should.equal(AutoRestSwaggerBATServiceModels.GetWhitespaceOKResponse._NOW_IS_THE_TIME_FOR_ALL_GOOD_MEN_TO_COME_TO_THE_AID_OF_THEIR_COUNTRY_);
            done();
          });
        });
      });

      it('should support not provided value', function (done) {
        testClient.string.getNotProvided(function (error, result) {
          should.not.exist(error);
          should.not.exist(result);
          done();
        });
      });

      it('should support valid enum valid value', function (done) {
        testClient.enumModel.getNotExpandable(function (error, result) {
          should.not.exist(error);
<<<<<<< HEAD
          result.should.equal('red color');
          testClient.enumModel.putNotExpandable(AutoRestSwaggerBATServiceModels.Colors.Redcolor, function (error, result) {
=======
          result.should.equal(AutoRestSwaggerBATServiceModels.Colors.RED_COLOR);
          testClient.enumModel.putNotExpandable(AutoRestSwaggerBATServiceModels.Colors.RED_COLOR, function (error, result) {
>>>>>>> 5f949f37
            should.not.exist(error);
            done();
          });
        });
      });

      it('should correctly handle invalid values for enum', function (done) {
        testClient.enumModel.putNotExpandable(<AutoRestSwaggerBATServiceModels.Colors>'orange color', function (error, result) {
          should.exist(error);
          error.message.should.match(/.*is not a valid value.*/ig);
          done();
        });
      });

      it('should correctly deserialize base64 encoded string', function (done) {
        testClient.string.getBase64Encoded(function (error, result) {
          should.not.exist(error);
          should.exist(result);
          result.toString('utf8').should.equal('a string that gets encoded with base64');
          done();
        });
      });

      it('should correctly handle null base64url encoded string', function (done) {
        testClient.string.getNullBase64UrlEncoded(function (error, result) {
          should.not.exist(error);
          should.not.exist(result);
          done();
        });
      });

      it('should correctly serialize and deserialize base64url encoded string', function (done) {
        testClient.string.getBase64UrlEncoded(function (error, result) {
          should.not.exist(error);
          should.exist(result);
          result.toString('utf8').should.equal('a string that gets encoded with base64url');
          var buff = new Buffer('a string that gets encoded with base64url', 'utf8');
          testClient.string.putBase64UrlEncoded(buff, function (error, result) {
            should.not.exist(error);
            should.not.exist(result);
            done();
          });
        });
      });
    });

    describe('Byte Client', function () {
      var testClient = new AutoRestSwaggerBATByteService(baseUri, clientOptions);
      var bytes = new Buffer([255, 254, 253, 252, 251, 250, 249, 248, 247, 246]);
      it('should support valid null and empty value', function (done) {
        testClient.byteModel.getNull(function (error, result) {
          should.not.exist(result);
          should.not.exist(error);
          testClient.byteModel.getEmpty(function (error, result) {
            should.not.exist(error);
            assert.deepEqual(result, new Buffer('', 'base64'));
            done();
          });
        });
      });

      //TODO Client does not consider the string as invalid byte
      it('should get invalid byte value', function (done) {
        testClient.byteModel.getInvalid(function (error, result) {
          should.not.exist(error);
          assert.deepEqual(result, new Buffer(':::SWAGGER::::', 'base64'));
          done();
        });
      });

      it('should support valid non Ascii byte values', function (done) {
        testClient.byteModel.putNonAscii(bytes, function (error, result) {
          should.not.exist(error);
          testClient.byteModel.getNonAscii(function (error, result) {
            should.not.exist(error);
            assert.deepEqual(result, bytes);
            done();
          });
        });
      });
    });

    describe('Date Client', function () {
      var testClient = new AutoRestDateTestService(baseUri, clientOptions);
      it('should get min and max date', function (done) {
        testClient.dateModel.getMinDate(function (error, result) {
          should.not.exist(error);
          should.exist(result);
          var date = result;
          date.getUTCFullYear().should.equal(1);
          date.getUTCMonth().should.equal(0);
          date.getUTCDate().should.equal(1);
          date.getUTCHours().should.equal(0);
          date.getUTCMinutes().should.equal(0);
          date.getUTCSeconds().should.equal(0);
          date.getUTCMilliseconds().should.equal(0);
          testClient.dateModel.getMaxDate(function (error, result) {
            should.not.exist(error);
            should.exist(result);
            var date = result;
            date.getUTCFullYear().should.equal(9999);
            date.getUTCMonth().should.equal(11);
            date.getUTCDate().should.equal(31);
            date.getUTCHours().should.equal(0);
            date.getUTCMinutes().should.equal(0);
            date.getUTCSeconds().should.equal(0);
            date.getUTCMilliseconds().should.equal(0);
            done();
          });
        });
      });

      it('should properly handle underflow and overflow date', function (done) {
        testClient.dateModel.getUnderflowDate(function (error, result) {
          isNaN(result.valueOf()).should.equal(true);
          should.not.exist(error);
          testClient.dateModel.getOverflowDate(function (error, result) {
            isNaN(result.valueOf()).should.equal(true);
            should.not.exist(error);
            done();
          });
        });
      });

      it('should properly handle null value for Date', function (done) {
        testClient.dateModel.getNull(function (error, result) {
          should.not.exist(result);
          should.not.exist(error);
          done();
        });
      });

      it('should properly handle invalid Date value', function (done) {
        testClient.dateModel.getInvalidDate(function (error, result) {
          isNaN(result.valueOf()).should.equal(true);
          should.not.exist(error);
          done();
        });
      });

      it('should put min and max date', function (done) {
        testClient.dateModel.putMinDate(new Date('0001-01-01'), function (error, result) {
          should.not.exist(error);
          should.not.exist(result);
          testClient.dateModel.putMaxDate(new Date('9999-12-31'), function (error, result) {
            should.not.exist(error);
            should.not.exist(result);
            done();
          });
        });
      });
    });

    describe('DateTime Client', function () {
      var testClient = new AutoRestDateTimeTestService(baseUri, clientOptions);
      it('should properly handle null value for DateTime', function (done) {
        testClient.datetime.getNull(function (error, result) {
          should.not.exist(result);
          should.not.exist(error);
          done();
        });
      });

      it('should properly handle invalid dateTime value', function (done) {
        testClient.datetime.getInvalid(function (error, result) {
          isNaN(result.valueOf()).should.equal(true);
          should.not.exist(error);
          done();
        });
      });

      it('should get uppercase and lowercase UTC max date time', function (done) {
        testClient.datetime.getUtcUppercaseMaxDateTime(function (error, result) {
          should.not.exist(error);
          should.exist(result);
          var date = result;
          date.getUTCFullYear().should.equal(9999);
          date.getUTCMonth().should.equal(11);
          date.getUTCDate().should.equal(31);
          date.getUTCHours().should.equal(23);
          date.getUTCMinutes().should.equal(59);
          date.getUTCSeconds().should.equal(59);
          date.getUTCMilliseconds().should.equal(999);
          testClient.datetime.getUtcLowercaseMaxDateTime(function (error, result) {
            should.not.exist(error);
            should.exist(result);
            var date = result;
            date.getUTCFullYear().should.equal(9999);
            date.getUTCMonth().should.equal(11);
            date.getUTCDate().should.equal(31);
            date.getUTCHours().should.equal(23);
            date.getUTCMinutes().should.equal(59);
            date.getUTCSeconds().should.equal(59);
            done();
          });
        });
      });

      it('should get UTC min dateTime value', function (done) {
        testClient.datetime.getUtcMinDateTime(function (error, result) {
          should.not.exist(error);
          should.exist(result);
          var date = result;
          date.getUTCFullYear().should.equal(1);
          date.getUTCMonth().should.equal(0);
          date.getUTCDate().should.equal(1);
          date.getUTCHours().should.equal(0);
          date.getUTCMinutes().should.equal(0);
          date.getUTCSeconds().should.equal(0);
          date.getUTCMilliseconds().should.equal(0);
          done();
        });
      });

      it('should get local negative and positive offset Min DateTime value', function (done) {
        testClient.datetime.getLocalNegativeOffsetMinDateTime(function (error, result) {
          should.not.exist(error);
          should.exist(result);
          var date = result;
          date.getUTCFullYear().should.equal(1);
          date.getUTCMonth().should.equal(0);
          date.getUTCDate().should.equal(1);
          date.getUTCHours().should.equal(14);
          date.getUTCMinutes().should.equal(0);
          date.getUTCSeconds().should.equal(0);
          date.getUTCMilliseconds().should.equal(0);
          testClient.datetime.getLocalPositiveOffsetMinDateTime(function (error, result) {
            should.not.exist(error);
            should.exist(result);
            var date = result;
            date.getUTCFullYear().should.equal(0);
            date.getUTCMonth().should.equal(11);
            date.getUTCDate().should.equal(31);
            date.getUTCHours().should.equal(10);
            date.getUTCMinutes().should.equal(0);
            date.getUTCSeconds().should.equal(0);
            date.getUTCMilliseconds().should.equal(0);
            done();
          });
        });
      });

      it('should get local negative offset lowercase and uppercase Max DateTime', function (done) {
        testClient.datetime.getLocalNegativeOffsetLowercaseMaxDateTime(function (error, result) {
          should.not.exist(error);
          should.exist(result);
          assert.deepEqual(result, new Date('9999-12-31t23:59:59.9999999-14:00'));
          var date = result;
          date.getUTCFullYear().should.equal(10000);
          date.getUTCMonth().should.equal(0);
          date.getUTCDate().should.equal(1);
          date.getUTCHours().should.equal(13);
          date.getUTCMinutes().should.equal(59);
          date.getUTCSeconds().should.equal(59);
          date.getUTCMilliseconds().should.equal(999);
          testClient.datetime.getLocalNegativeOffsetUppercaseMaxDateTime(function (error, result) {
            should.not.exist(error);
            should.exist(result);
            assert.deepEqual(result, new Date('9999-12-31T23:59:59.9999999-14:00'));
            var date = result;
            date.getUTCFullYear().should.equal(10000);
            date.getUTCMonth().should.equal(0);
            date.getUTCDate().should.equal(1);
            date.getUTCHours().should.equal(13);
            date.getUTCMinutes().should.equal(59);
            date.getUTCSeconds().should.equal(59);
            date.getUTCMilliseconds().should.equal(999);
            done();
          });
        });
      });

      it('should get local positive offset lowercase and uppercase Max DateTime', function (done) {
        testClient.datetime.getLocalPositiveOffsetLowercaseMaxDateTime(function (error, result) {
          should.not.exist(error);
          should.exist(result);
          assert.deepEqual(result, new Date('9999-12-31t23:59:59.9999999+14:00'));
          var date = result;
          date.getUTCFullYear().should.equal(9999);
          date.getUTCMonth().should.equal(11);
          date.getUTCDate().should.equal(31);
          date.getUTCHours().should.equal(9);
          date.getUTCMinutes().should.equal(59);
          date.getUTCSeconds().should.equal(59);
          date.getUTCMilliseconds().should.equal(999);
          testClient.datetime.getLocalPositiveOffsetUppercaseMaxDateTime(function (error, result) {
            should.not.exist(error);
            should.exist(result);
            assert.deepEqual(result, new Date('9999-12-31T23:59:59.9999999+14:00'));
            var date = result;
            date.getUTCFullYear().should.equal(9999);
            date.getUTCMonth().should.equal(11);
            date.getUTCDate().should.equal(31);
            date.getUTCHours().should.equal(9);
            date.getUTCMinutes().should.equal(59);
            date.getUTCSeconds().should.equal(59);
            date.getUTCMilliseconds().should.equal(999);
            done();
          });
        });
      });

      it('should get overflow and underflow', function (done) {
        testClient.datetime.getOverflow(function (error, result) {
          should.not.exist(error);
          should.exist(result);
          var date = result;
          date.getUTCFullYear().should.equal(10000);
          date.getUTCMonth().should.equal(0);
          date.getUTCDate().should.equal(1);
          date.getUTCHours().should.equal(13);
          date.getUTCMinutes().should.equal(59);
          date.getUTCSeconds().should.equal(59);
          date.getUTCMilliseconds().should.equal(999);
          testClient.datetime.getUnderflow(function (error, result) {
            isNaN(result.valueOf()).should.equal(true);
            should.not.exist(error);
            done();
          });
        });
      });

      it('should put UTC min and max date time', function (done) {
        testClient.datetime.putUtcMinDateTime('0001-01-01T00:00:00Z', function (error, result) {
          should.not.exist(error);
          should.not.exist(result);
          testClient.datetime.putUtcMaxDateTime('9999-12-31T23:59:59.9999999Z', function (error, result) {
            should.not.exist(error);
            should.not.exist(result);
            done();
          });
        });
      });

      it('should put local negative and positive offset min DateTime', function (done) {
        testClient.datetime.putLocalNegativeOffsetMinDateTime('0001-01-01T00:00:00-14:00', function (error, result) {
          should.not.exist(error);
          should.not.exist(result);
          testClient.datetime.putLocalPositiveOffsetMinDateTime('0001-01-01T00:00:00+14:00', function (error, result) {
            should.not.exist(error);
            should.not.exist(result);
            done();
          });
        });
      });

      it('should put local negative offset max DateTime', function (done) {
        testClient.datetime.putLocalNegativeOffsetMaxDateTime('9999-12-31T23:59:59.9999999-14:00', function (error, result) {
          should.not.exist(error);
          should.not.exist(result);
          done();
        });
      });

      it('should put local positive offset max Date', function (done) {
        testClient.datetime.putLocalPositiveOffsetMaxDateTime('9999-12-31t23:59:59.9999999+14:00', function (error, result) {
          should.not.exist(error);
          should.not.exist(result);
          done();
        });
      });
    });

    describe('DateTimeRfc1123 Client', function () {
      var testClient = new AutoRestRFC1123DateTimeTestService(baseUri, clientOptions);
      it('should properly handle null value for DateTimeRfc1123', function (done) {
        testClient.datetimerfc1123.getNull(function (error, result) {
          should.not.exist(result);
          should.not.exist(error);
          done();
        });
      });

      it('should properly handle invalid dateTimeRfc1123 value', function (done) {
        testClient.datetimerfc1123.getInvalid(function (error, result) {
          isNaN(result.valueOf()).should.equal(true);
          should.not.exist(error);
          done();
        });
      });

      it('should get uppercase and lowercase UTC max date time dateTimeRfc1123', function (done) {
        testClient.datetimerfc1123.getUtcUppercaseMaxDateTime(function (error, result) {
          should.not.exist(error);
          should.exist(result);
          var date = result;
          date.getUTCFullYear().should.equal(9999);
          date.getUTCMonth().should.equal(11);
          date.getUTCDate().should.equal(31);
          date.getUTCHours().should.equal(23);
          date.getUTCMinutes().should.equal(59);
          date.getUTCSeconds().should.equal(59);
          testClient.datetimerfc1123.getUtcLowercaseMaxDateTime(function (error, result) {
            should.not.exist(error);
            should.exist(result);
            var date = result;
            date.getUTCFullYear().should.equal(9999);
            date.getUTCMonth().should.equal(11);
            date.getUTCDate().should.equal(31);
            date.getUTCHours().should.equal(23);
            date.getUTCMinutes().should.equal(59);
            date.getUTCSeconds().should.equal(59);
            done();
          });
        });
      });

      it('should get UTC min dateTimeRfc1123 value', function (done) {
        testClient.datetimerfc1123.getUtcMinDateTime(function (error, result) {
          should.not.exist(error);
          should.exist(result);
          var date = result;
          done();
          //TODO: NodeJS doesn't deserialize this time correctly
          var dateFormat = 'ddd, DD MMM YYYY HH:mm:ss';
          var myMoment = moment.utc('Mon, 01 Jan 0001 00:00:00 GMT', dateFormat);
          should.not.exist(myMoment.toDate().toUTCString());

          date.getUTCFullYear().should.equal(1);
          date.getUTCMonth().should.equal(0);
          date.getUTCDate().should.equal(1);
          date.getUTCHours().should.equal(0);
          date.getUTCMinutes().should.equal(0);
          date.getUTCSeconds().should.equal(0);
          date.getUTCMilliseconds().should.equal(0);
          done();
        });
      });

      it('should get overflow and underflow', function (done) {
        testClient.datetimerfc1123.getOverflow(function (error, result) {
          should.not.exist(error);
          should.exist(result);
          var date = result;
          date.getUTCFullYear().should.equal(10000);
          date.getUTCMonth().should.equal(0);
          date.getUTCDate().should.equal(1);
          date.getUTCHours().should.equal(0);
          date.getUTCMinutes().should.equal(0);
          date.getUTCSeconds().should.equal(0);
          testClient.datetimerfc1123.getUnderflow(function (error, result) {
            isNaN(result.valueOf()).should.equal(true);
            should.not.exist(error);
            done();
          });
        });
      });

      it('should put UTC min and max dateTimeRfc1123', function (done) {
        testClient.datetimerfc1123.putUtcMinDateTime(new Date('Mon, 01 Jan 0001 00:00:00 GMT'), function (error, result) {
          should.not.exist(error);
          should.not.exist(result);
          testClient.datetimerfc1123.putUtcMaxDateTime(new Date('Fri, 31 Dec 9999 23:59:59 GMT'), function (error, result) {
            should.not.exist(error);
            should.not.exist(result);
            done();
          });
        });
      });
    });

    describe('Duration Client', function () {
      var testClient = new AutoRestDurationTestService(baseUri, clientOptions);
      it('should properly handle null value for Duration', function (done) {
        testClient.duration.getNull(function (error, result) {
          should.not.exist(result);
          should.not.exist(error);
          done();
        });
      });

      it('should properly handle invalid value for Duration', function (done) {
        testClient.duration.getInvalid(function (error, result) {
          //For some reason moment.js allows non-ISO strings and will just construct a duration of length 0, so we don't expect an error here, but the result
          //should be duration of length 0
          should.not.exist(error);
          should.equal(result.asSeconds(), 0);
          done();
        });
      });

      it('should properly handle positive value for Duration', function (done) {
        testClient.duration.getPositiveDuration(function (error, result) {
          should.exist(result);
          should.not.exist(error);
          should.equal(result.asSeconds(), moment.duration('P3Y6M4DT12H30M5S').asSeconds());
          done();
        });
      });

      it('should properly put positive value for Duration', function (done) {
        var duration = moment.duration({ days: 123, hours: 22, minutes: 14, seconds: 12, milliseconds: 11 });
        testClient.duration.putPositiveDuration(duration, function (error, result) {
          should.not.exist(error);
          should.not.exist(result);
          done();
        });
      });
    });

    describe('Array Client', function () {

      describe('for primitive types', function () {
        var testClient = new AutoRestSwaggerBATArrayService(baseUri, clientOptions);
        it('should get and put empty arrays', function (done) {
          testClient.arrayModel.getEmpty(function (error, result) {
            should.not.exist(error);
            assert.deepEqual(result, []);
            testClient.arrayModel.putEmpty([], function (error, result) {
              should.not.exist(error);
              done();
            });
          });
        });

        it('should handle null and invalid value for arrays', function (done) {
          testClient.arrayModel.getNull(function (error, result) {
            should.not.exist(error);
            assert.equal(result, null);
            testClient.arrayModel.getInvalid(function (error, result) {
              should.exist(error);
              should.not.exist(result);
              done();
            });
          });
        });

        it('should get base64url arrays', function (done) {
          var base64Url1 = new Buffer('a string that gets encoded with base64url', 'utf8');
          var base64Url2 = new Buffer('test string', 'utf8');
          var base64Url3 = new Buffer('Lorem ipsum', 'utf8');
          var arr = [base64Url1, base64Url2, base64Url3];
          testClient.arrayModel.getBase64Url(function (error, result) {
            should.not.exist(error);
            should.exist(result);
            assert.deepEqual(result, arr);
            done();
          });
        });

        it('should get and put boolean arrays', function (done) {
          var boolArray = [true, false, false, true];
          testClient.arrayModel.getBooleanTfft(function (error, result) {
            should.not.exist(error);
            assert.deepEqual(result, boolArray);
            testClient.arrayModel.putBooleanTfft(boolArray, function (error, result) {
              should.not.exist(error);
              testClient.arrayModel.getBooleanInvalidNull(function (error, result) {
                should.not.exist(error);
                assert.deepEqual(result, [true, null, false]);
                testClient.arrayModel.getBooleanInvalidString(function (error, result) {
                  should.not.exist(error);
                  assert.deepEqual(result, [true, 'boolean', false]);
                  done();
                });
              });
            });
          });
        });

        it('should get and put integer arrays', function (done) {
          var testArray = [1, -1, 3, 300];
          testClient.arrayModel.getIntegerValid(function (error, result) {
            should.not.exist(error);
            assert.deepEqual(result, testArray);
            testClient.arrayModel.putIntegerValid(testArray, function (error, result) {
              should.not.exist(error);
              testClient.arrayModel.getIntInvalidNull(function (error, result) {
                should.not.exist(error);
                testClient.arrayModel.getIntInvalidString(function (error, result) {
                  should.not.exist(error);
                  done();
                });
              });
            });
          });
        });

        it('should get and put long arrays', function (done) {
          var testArray = [1, -1, 3, 300];
          testClient.arrayModel.getLongValid(function (error, result) {
            should.not.exist(error);
            assert.deepEqual(result, testArray);
            testClient.arrayModel.putLongValid(testArray, function (error, result) {
              should.not.exist(error);
              testClient.arrayModel.getLongInvalidNull(function (error, result) {
                should.not.exist(error);
                testClient.arrayModel.getLongInvalidString(function (error, result) {
                  should.not.exist(error);
                  done();
                });
              });
            });
          });
        });

        it('should get and put float arrays', function (done) {
          var testArray = [0, -0.01, -1.2e20];
          testClient.arrayModel.getFloatValid(function (error, result) {
            should.not.exist(error);
            assert.deepEqual(result, testArray);
            testClient.arrayModel.putFloatValid(testArray, function (error, result) {
              should.not.exist(error);
              testClient.arrayModel.getFloatInvalidNull(function (error, result) {
                should.not.exist(error);
                testClient.arrayModel.getFloatInvalidString(function (error, result) {
                  should.not.exist(error);
                  done();
                });
              });
            });
          });
        });

        it('should get and put double arrays', function (done) {
          var testArray = [0, -0.01, -1.2e20];
          testClient.arrayModel.getDoubleValid(function (error, result) {
            should.not.exist(error);
            assert.deepEqual(result, testArray);
            testClient.arrayModel.putDoubleValid(testArray, function (error, result) {
              should.not.exist(error);
              testClient.arrayModel.getDoubleInvalidNull(function (error, result) {
                should.not.exist(error);
                testClient.arrayModel.getDoubleInvalidString(function (error, result) {
                  should.not.exist(error);
                  done();
                });
              });
            });
          });
        });

        it('should get and put string arrays', function (done) {
          var testArray = ['foo1', 'foo2', 'foo3'];
          testClient.arrayModel.getStringValid(function (error, result) {
            should.not.exist(error);
            assert.deepEqual(result, testArray);
            testClient.arrayModel.putStringValid(testArray, function (error, result) {
              should.not.exist(error);
              testClient.arrayModel.getStringWithNull(function (error, result) {
                should.not.exist(error);
                testClient.arrayModel.getStringWithInvalid(function (error, result) {
                  should.not.exist(error);
                  done();
                });
              });
            });
          });
        });

        it('should get and put uuid arrays', function (done) {
          var testArray = ["6dcc7237-45fe-45c4-8a6b-3a8a3f625652", "d1399005-30f7-40d6-8da6-dd7c89ad34db", "f42f6aa1-a5bc-4ddf-907e-5f915de43205"];
          testClient.arrayModel.getUuidValid(function (error, result) {
            should.not.exist(error);
            assert.deepEqual(result, testArray);
            testClient.arrayModel.putUuidValid(testArray, function (error, result) {
              should.not.exist(error);
              testClient.arrayModel.getUuidInvalidChars(function (error, result) {
                should.not.exist(error);
                done();
              });
            });
          });
        });

        it('should get and put date arrays', function (done) {
          var testArray = [new Date('2000-12-01'), new Date('1980-01-02'), new Date('1492-10-12')];
          testClient.arrayModel.getDateValid(function (error, result) {
            should.not.exist(error);
            assert.deepEqual(result, testArray);
            testClient.arrayModel.putDateValid(testArray, function (error, result) {
              should.not.exist(error);
              testClient.arrayModel.getDateInvalidNull(function (error, result) {
                should.not.exist(error);
                assert.deepEqual(result, [new Date('2012-01-01'), null, new Date('1776-07-04')]);
                testClient.arrayModel.getDateInvalidChars(function (error, result) {
                  should.not.exist(error);
                  JSON.stringify(result).should.equal(JSON.stringify([new Date('2011-03-22'), new Date('date')]));
                  done();
                });
              });
            });
          });
        });

        it('should get and put dateTime arrays', function (done) {
          var testArray = [new Date('2000-12-01t00:00:01z'), new Date('1980-01-02T01:11:35+01:00'), new Date('1492-10-12T02:15:01-08:00')];
          testClient.arrayModel.getDateTimeValid(function (error, result) {
            should.not.exist(error);
            assert.deepEqual(result, testArray);
            testClient.arrayModel.putDateTimeValid(testArray, function (error, result) {
              should.not.exist(error);
              testClient.arrayModel.getDateTimeInvalidNull(function (error, result) {
                should.not.exist(error);
                assert.deepEqual(result, [new Date('2000-12-01t00:00:01z'), null]);
                testClient.arrayModel.getDateTimeInvalidChars(function (error, result) {
                  should.not.exist(error);
                  JSON.stringify(result).should.equal(JSON.stringify([new Date('2000-12-01t00:00:01z'), new Date('date-time')]));
                  done();
                });
              });
            });
          });
        });

        it('should get and put dateTimeRfc1123 arrays', function (done) {
          var testArray = [new Date('Fri, 01 Dec 2000 00:00:01 GMT'), new Date('Wed, 02 Jan 1980 00:11:35 GMT'), new Date('Wed, 12 Oct 1492 10:15:01 GMT')];
          testClient.arrayModel.getDateTimeRfc1123Valid(function (error, result) {
            should.not.exist(error);
            assert.deepEqual(result, testArray);
            testClient.arrayModel.putDateTimeRfc1123Valid(testArray, function (error, result) {
              should.not.exist(error);
              done();
            });
          });
        });

        it('should get and put duration arrays', function (done) {
          var testArray = [moment.duration('P123DT22H14M12.011S'), moment.duration('P5DT1H')];
          testClient.arrayModel.getDurationValid(function (error, result) {
            should.not.exist(error);
            assert.deepEqual(result, testArray);
            testClient.arrayModel.putDurationValid(testArray, function (error, result) {
              should.not.exist(error);
              done();
            });
          });
        });

        it('should get and put byte arrays', function (done) {
          var bytes1 = new Buffer([255, 255, 255, 250]);
          var bytes2 = new Buffer([1, 2, 3]);
          var bytes3 = new Buffer([37, 41, 67]);
          var testArray = [bytes1, bytes2, bytes3];
          testClient.arrayModel.getByteValid(function (error, result) {
            should.not.exist(error);
            assert.deepEqual(result, testArray);
            testClient.arrayModel.putByteValid(testArray, function (error, result) {
              should.not.exist(error);
              done();
            });
          });
        });

        it('should get byte arrays with null values', function (done) {
          var testArray = [new Buffer([171, 172, 173]), null];
          testClient.arrayModel.getByteInvalidNull(function (error, result) {
            should.not.exist(error);
            should.exist(result);
            assert.deepEqual(result, testArray);
            done();
          });
        });
      });

      describe('for complex types', function () {
        var testClient = new AutoRestSwaggerBATArrayService(baseUri, clientOptions);
        it('should get null and empty complex types in array', function (done) {
          testClient.arrayModel.getComplexEmpty(function (error, result) {
            should.not.exist(error);
            assert.deepEqual(result, []);
            testClient.arrayModel.getComplexNull(function (error, result) {
              should.not.exist(error);
              assert.equal(result, null);
              done();
            });
          });
        });

        it('should get complex items with empty and null values in array', function (done) {
          var testNull = [{ 'integer': 1, 'string': '2' }, null, { 'integer': 5, 'string': '6' }];
          var testEmpty = [{ 'integer': 1, 'string': '2' }, {}, { 'integer': 5, 'string': '6' }];
          testClient.arrayModel.getComplexItemNull(function (error, result) {
            should.not.exist(error);
            assert.deepEqual(result, testNull);
            testClient.arrayModel.getComplexItemEmpty(function (error, result) {
              should.not.exist(error);
              JSON.stringify(result).should.equal(JSON.stringify(testEmpty));
              done();
            });
          });
        });

        it('should get and put valid complex items in arrays', function (done) {
          var testArray = [{ 'integer': 1, 'string': '2' }, { 'integer': 3, 'string': '4' }, { 'integer': 5, 'string': '6' }];
          testClient.arrayModel.getComplexValid(function (error, result) {
            should.not.exist(error);
            assert.deepEqual(result, testArray);
            testClient.arrayModel.putComplexValid(testArray, function (error, result) {
              should.not.exist(error);
              done();
            });
          });
        });
      });

      describe('for array of arrays', function () {
        var testClient = new AutoRestSwaggerBATArrayService(baseUri, clientOptions);
        it('should get null and empty array in an array', function (done) {
          testClient.arrayModel.getArrayNull(function (error, result) {
            should.not.exist(error);
            assert.equal(result, null);
            testClient.arrayModel.getArrayEmpty(function (error, result) {
              should.not.exist(error);
              assert.deepEqual(result, []);
              done();
            });
          });
        });

        it('should get arrays with empty and null items in an array', function (done) {
          var testNull = [['1', '2', '3'], null, ['7', '8', '9']];
          var testEmpty = [['1', '2', '3'], [], ['7', '8', '9']];
          testClient.arrayModel.getArrayItemNull(function (error, result) {
            should.not.exist(error);
            assert.deepEqual(result, testNull);
            testClient.arrayModel.getArrayItemEmpty(function (error, result) {
              should.not.exist(error);
              assert.deepEqual(result, testEmpty);
              done();
            });
          });
        });

        it('should get and put valid array items in an array', function (done) {
          var testArray = [['1', '2', '3'], ['4', '5', '6'], ['7', '8', '9']];
          testClient.arrayModel.getArrayValid(function (error, result) {
            should.not.exist(error);
            assert.deepEqual(result, testArray);
            testClient.arrayModel.putArrayValid(testArray, function (error, result) {
              should.not.exist(error);
              done();
            });
          });
        });
      });

      describe('for array of dictionaries', function () {
        var testClient = new AutoRestSwaggerBATArrayService(baseUri, clientOptions);
        it('should get null and empty dictionary in an array', function (done) {
          testClient.arrayModel.getDictionaryNull(function (error, result) {
            should.not.exist(error);
            assert.equal(result, null);
            testClient.arrayModel.getDictionaryEmpty(function (error, result) {
              should.not.exist(error);
              assert.deepEqual(result, []);
              done();
            });
          });
        });

        it('should get array of dictionaries with empty and null items in an array', function (done) {
          var testNull = [{ '1': 'one', '2': 'two', '3': 'three' }, null, { '7': 'seven', '8': 'eight', '9': 'nine' }];
          var testEmpty = [{ '1': 'one', '2': 'two', '3': 'three' }, {}, { '7': 'seven', '8': 'eight', '9': 'nine' }];
          testClient.arrayModel.getDictionaryItemNull(function (error, result) {
            should.not.exist(error);
            assert.deepEqual(result, testNull);
            testClient.arrayModel.getDictionaryItemEmpty(function (error, result) {
              should.not.exist(error);
              assert.deepEqual(result, testEmpty);
              done();
            });
          });
        });

        it('should get and put valid dicitonary items in arrays', function (done) {
          var testArray: { [propertyName: string]: string }[] =
            [{ '1': 'one', '2': 'two', '3': 'three' }, { '4': 'four', '5': 'five', '6': 'six' }, { '7': 'seven', '8': 'eight', '9': 'nine' }];
          testClient.arrayModel.getDictionaryValid(function (error, result) {
            should.not.exist(error);
            assert.deepEqual(result, testArray);
            testClient.arrayModel.putDictionaryValid(testArray, function (error, result) {
              should.not.exist(error);
              done();
            });
          });
        });
      });
    });

    describe('Dictionary Client', function () {

      describe('for primitive types', function () {
        var testClient = new AutoRestSwaggerBATdictionaryService(baseUri, clientOptions);
        it('should get and put empty dictionaries', function (done) {
          testClient.dictionary.getEmpty(function (error, result) {
            should.not.exist(error);
            assert.deepEqual(result, {});
            testClient.dictionary.putEmpty({}, function (error, result) {
              should.not.exist(error);
              done();
            });
          });
        });

        it('should handle null and invalid value for dictionaries', function (done) {
          testClient.dictionary.getNull(function (error, result) {
            should.not.exist(error);
            assert.equal(result, null);
            testClient.dictionary.getInvalid(function (error, result) {
              should.exist(error);
              should.not.exist(result);
              done();
            });
          });
        });

        it('should handle null value, null key and empty key for dictionaries', function (done) {
          testClient.dictionary.getNullValue(function (error, result) {
            should.not.exist(error);
            assert.deepEqual(result, { "key1": null });
            testClient.dictionary.getNullKey(function (error, result) {
              should.exist(error);
              testClient.dictionary.getEmptyStringKey(function (error, result) {
                should.not.exist(error);
                assert.deepEqual(result, { "": "val1" });
                done();
              });
            });
          });
        });

        it('should get base64url dictionaries', function (done) {
          var base64Url1 = new Buffer('a string that gets encoded with base64url', 'utf8');
          var base64Url2 = new Buffer('test string', 'utf8');
          var base64Url3 = new Buffer('Lorem ipsum', 'utf8');
          var dict: { [propertyName: string]: Buffer } = { "0": base64Url1, "1": base64Url2, "2": base64Url3 };
          testClient.dictionary.getBase64Url(function (error, result) {
            should.not.exist(error);
            assert.deepEqual(result, dict);
            done();
          });
        });

        it('should get and put boolean dictionaries', function (done) {
          var boolDictionary: { [propertyName: string]: boolean } = { "0": true, "1": false, "2": false, "3": true };
          testClient.dictionary.getBooleanTfft(function (error, result) {
            should.not.exist(error);
            assert.deepEqual(result, boolDictionary);
            testClient.dictionary.putBooleanTfft(boolDictionary, function (error, result) {
              should.not.exist(error);
              done();
            });
          });
        });

        it('should get boolean dictionaries with null value', function (done) {
          var boolDictionary: { [propertyName: string]: boolean } = { "0": true, "1": null, "2": false };
          testClient.dictionary.getBooleanInvalidNull(function (error, result) {
            should.not.exist(error);
            assert.deepEqual(result, boolDictionary);
            done();
          });
        });

        it('should get boolean dictionaries with string value', function (done) {
          var boolDictionary = { "0": true, "1": "boolean", "2": false };
          testClient.dictionary.getBooleanInvalidString(function (error, result) {
            should.not.exist(error);
            assert.deepEqual(result, boolDictionary);
            done();
          });
        });

        it('should get and put integer dictionaries', function (done) {
          var testDictionary: { [propertyName: string]: number } = { "0": 1, "1": -1, "2": 3, "3": 300 };
          testClient.dictionary.getIntegerValid(function (error, result) {
            should.not.exist(error);
            assert.deepEqual(result, testDictionary);
            testClient.dictionary.putIntegerValid(testDictionary, function (error, result) {
              should.not.exist(error);
              done();
            });
          });
        });

        it('should get integer dictionaries with null value', function (done) {
          var testDictionary: { [propertyName: string]: number } = { "0": 1, "1": null, "2": 0 };
          testClient.dictionary.getIntInvalidNull(function (error, result) {
            should.not.exist(error);
            assert.deepEqual(result, testDictionary);
            done();
          });
        });

        it('should get integer dictionaries with string value', function (done) {
          var testDictionary = { "0": 1, "1": "integer", "2": 0 };
          testClient.dictionary.getIntInvalidString(function (error, result) {
            should.not.exist(error);
            assert.deepEqual(result, testDictionary);
            done();
          });
        });

        it('should get and put long dictionaries', function (done) {
          var testDictionary: { [propertyName: string]: number } = { "0": 1, "1": -1, "2": 3, "3": 300 };
          testClient.dictionary.getLongValid(function (error, result) {
            should.not.exist(error);
            assert.deepEqual(result, testDictionary);
            testClient.dictionary.putLongValid(testDictionary, function (error, result) {
              should.not.exist(error);
              done();
            });
          });
        });

        it('should get long dictionaries with null value', function (done) {
          var testDictionary: { [propertyName: string]: number } = { "0": 1, "1": null, "2": 0 };
          testClient.dictionary.getLongInvalidNull(function (error, result) {
            should.not.exist(error);
            assert.deepEqual(result, testDictionary);
            done();
          });
        });

        it('should get long dictionaries with string value', function (done) {
          var testDictionary = { "0": 1, "1": "integer", "2": 0 };
          testClient.dictionary.getLongInvalidString(function (error, result) {
            should.not.exist(error);
            assert.deepEqual(result, testDictionary);
            done();
          });
        });

        it('should get and put float dictionaries', function (done) {
          var testDictionary: { [propertyName: string]: number } = { "0": 0, "1": -0.01, "2": -1.2e20 };
          testClient.dictionary.getFloatValid(function (error, result) {
            should.not.exist(error);
            assert.deepEqual(result, testDictionary);
            testClient.dictionary.putFloatValid(testDictionary, function (error, result) {
              should.not.exist(error);
              done();
            });
          });
        });

        it('should get float dictionaries with null value', function (done) {
          var testDictionary: { [propertyName: string]: number } = { "0": 0.0, "1": null, "2": -1.2e20 };
          testClient.dictionary.getFloatInvalidNull(function (error, result) {
            should.not.exist(error);
            assert.deepEqual(result, testDictionary);
            done();
          });
        });

        it('should get float dictionaries with string value', function (done) {
          var testDictionary = { "0": 1, "1": "number", "2": 0 };
          testClient.dictionary.getFloatInvalidString(function (error, result) {
            should.not.exist(error);
            assert.deepEqual(result, testDictionary);
            done();
          });
        });

        it('should get and put double dictionaries', function (done) {
          var testDictionary: { [propertyName: string]: number } = { "0": 0, "1": -0.01, "2": -1.2e20 };
          testClient.dictionary.getDoubleValid(function (error, result) {
            should.not.exist(error);
            assert.deepEqual(result, testDictionary);
            testClient.dictionary.putDoubleValid(testDictionary, function (error, result) {
              should.not.exist(error);
              done();
            });
          });
        });

        it('should get double dictionaries with null value', function (done) {
          var testDictionary: { [propertyName: string]: number } = { "0": 0.0, "1": null, "2": -1.2e20 };
          testClient.dictionary.getDoubleInvalidNull(function (error, result) {
            should.not.exist(error);
            assert.deepEqual(result, testDictionary);
            done();
          });
        });

        it('should get double dictionaries with string value', function (done) {
          var testDictionary = { "0": 1, "1": "number", "2": 0 };
          testClient.dictionary.getDoubleInvalidString(function (error, result) {
            should.not.exist(error);
            assert.deepEqual(result, testDictionary);
            done();
          });
        });

        it('should get and put string dictionaries', function (done) {
          var testDictionary: { [propertyName: string]: string } = { "0": "foo1", "1": "foo2", "2": "foo3" };
          testClient.dictionary.getStringValid(function (error, result) {
            should.not.exist(error);
            assert.deepEqual(result, testDictionary);
            testClient.dictionary.putStringValid(testDictionary, function (error, result) {
              should.not.exist(error);
              done();
            });
          });
        });

        it('should get string dictionaries with null value', function (done) {
          var testDictionary: { [propertyName: string]: string } = { "0": "foo", "1": null, "2": "foo2" };
          testClient.dictionary.getStringWithNull(function (error, result) {
            should.not.exist(error);
            assert.deepEqual(result, testDictionary);
            done();
          });
        });

        it('should get string dictionaries with number as string value', function (done) {
          var testDictionary = { "0": "foo", "1": 123, "2": "foo2" };
          testClient.dictionary.getStringWithInvalid(function (error, result) {
            should.not.exist(error);
            assert.deepEqual(result, testDictionary);
            done();
          });
        });

        it('should get and put date dictionaries', function (done) {
          var testDictionary: { [propertyName: string]: Date } = { 0: new Date('2000-12-01'), 1: new Date('1980-01-02'), 2: new Date('1492-10-12') };
          testClient.dictionary.getDateValid(function (error, result) {
            should.not.exist(error);
            assert.deepEqual(result, testDictionary);
            testClient.dictionary.putDateValid(testDictionary, function (error, result) {
              should.not.exist(error);
              done();
            });
          });
        });

        it('should get date dictionaries with null value', function (done) {
          var testDictionary: { [propertyName: string]: Date } = { "0": new Date("2012-01-01"), "1": null, "2": new Date("1776-07-04") };
          testClient.dictionary.getDateInvalidNull(function (error, result) {
            should.not.exist(error);
            assert.deepEqual(result, testDictionary);
            done();
          });
        });

        it('should get date dictionaries with string value', function (done) {
          var testDictionary: { [propertyName: string]: Date } = { "0": new Date("2011-03-22"), "1": new Date("date") };
          testClient.dictionary.getDateInvalidChars(function (error, result) {
            should.not.exist(error);
            assert.deepEqual(util.inspect(result), util.inspect(testDictionary));
            done();
          });
        });

        it('should get and put dateTime dictionaries', function (done) {
          var getDictionary: { [propertyName: string]: Date } =
            { 0: new Date('2000-12-01t00:00:01z'), 1: new Date('1980-01-02T00:11:35+01:00'), 2: new Date('1492-10-12T10:15:01-08:00') };
          var putDictionary: { [propertyName: string]: Date } =
            { 0: new Date('2000-12-01T00:00:01Z'), 1: new Date('1980-01-01T23:11:35Z'), 2: new Date('1492-10-12T18:15:01Z') };
          testClient.dictionary.getDateTimeValid(function (error, result) {
            should.not.exist(error);
            assert.deepEqual(result, getDictionary);
            testClient.dictionary.putDateTimeValid(putDictionary, function (error, result) {
              should.not.exist(error);
              done();
            });
          });
        });

        it('should get and put dateTimeRfc1123 dictionaries', function (done) {
          var dictionary: { [propertyName: string]: Date } =
            { 0: new Date('Fri, 01 Dec 2000 00:00:01 GMT'), 1: new Date('Wed, 02 Jan 1980 00:11:35 GMT'), 2: new Date('Wed, 12 Oct 1492 10:15:01 GMT') };
          testClient.dictionary.getDateTimeRfc1123Valid(function (error, result) {
            should.not.exist(error);
            assert.deepEqual(result, dictionary);
            testClient.dictionary.putDateTimeRfc1123Valid(dictionary, function (error, result) {
              should.not.exist(error);
              done();
            });
          });
        });

        it('should get and put duration dictionaries', function (done) {
          var dictionary: { [propertyName: string]: moment.Duration } =
            { 0: moment.duration('P123DT22H14M12.011S'), 1: moment.duration('P5DT1H') };
          testClient.dictionary.getDurationValid(function (error, result) {
            should.not.exist(error);
            assert.deepEqual(result, dictionary);
            testClient.dictionary.putDurationValid(dictionary, function (error, result) {
              should.not.exist(error);
              done();
            });
          });
        });

        it('should get dateTime dictionaries with null value', function (done) {
          var testDictionary: { [propertyName: string]: Date } = { "0": new Date("2000-12-01t00:00:01z"), "1": null };
          testClient.dictionary.getDateTimeInvalidNull(function (error, result) {
            should.not.exist(error);
            assert.deepEqual(result, testDictionary);
            done();
          });
        });

        it('should get dateTime dictionaries with string value', function (done) {
          var testDictionary: { [propertyName: string]: Date } = { "0": new Date("2000-12-01t00:00:01z"), "1": new Date("date-time") };
          testClient.dictionary.getDateTimeInvalidChars(function (error, result) {
            should.not.exist(error);
            assert.deepEqual(util.inspect(result), util.inspect(testDictionary));
            done();
          });
        });

        it('should get and put byte dictionaries', function (done) {
          var bytes1 = new Buffer([255, 255, 255, 250]);
          var bytes2 = new Buffer([1, 2, 3]);
          var bytes3 = new Buffer([37, 41, 67]);
          var testDictionary: { [propertyName: string]: Buffer } = { 0: bytes1, 1: bytes2, 2: bytes3 };
          testClient.dictionary.getByteValid(function (error, result) {
            should.not.exist(error);
            assert.deepEqual(result, testDictionary);
            testClient.dictionary.putByteValid(testDictionary, function (error, result) {
              should.not.exist(error);
              done();
            });
          });
        });

        it('should get byte dictionaries with null values', function (done) {
          var testDictionary: { [propertyName: string]: Buffer } = { 0: new Buffer([171, 172, 173]), 1: null };
          testClient.dictionary.getByteInvalidNull(function (error, result) {
            should.not.exist(error);
            should.exist(result);
            assert.deepEqual(result, testDictionary);
            done();
          });
        });
      });

      describe('for complex types', function () {
        var testClient = new AutoRestSwaggerBATdictionaryService(baseUri, clientOptions);
        it('should get null and empty complex types in dictionary', function (done) {
          testClient.dictionary.getComplexEmpty(function (error, result) {
            should.not.exist(error);
            assert.deepEqual(result, {});
            testClient.dictionary.getComplexNull(function (error, result) {
              should.not.exist(error);
              assert.equal(result, null);
              done();
            });
          });
        });

        it('should get complex items with empty and null values in dictionary', function (done) {
          var testNull: { [propertyName: string]: AutoRestSwaggerBATdictionaryServiceModels.Widget } = { 0: { 'integer': 1, 'string': '2' }, 1: null, 2: { 'integer': 5, 'string': '6' } };
          var testEmpty = { 0: { 'integer': 1, 'string': '2' }, 1: {}, 2: { 'integer': 5, 'string': '6' } };
          testClient.dictionary.getComplexItemNull(function (error, result) {
            should.not.exist(error);
            assert.deepEqual(result, testNull);
            testClient.dictionary.getComplexItemEmpty(function (error, result) {
              should.not.exist(error);
              JSON.stringify(result).should.equal(JSON.stringify(testEmpty));
              done();
            });
          });
        });

        it('should get and put valid complex items in dictionaries', function (done) {
          var testDictionary: { [propertyName: string]: AutoRestSwaggerBATdictionaryServiceModels.Widget } = { 0: { 'integer': 1, 'string': '2' }, 1: { 'integer': 3, 'string': '4' }, 2: { 'integer': 5, 'string': '6' } };
          testClient.dictionary.getComplexValid(function (error, result) {
            should.not.exist(error);
            assert.deepEqual(result, testDictionary);
            testClient.dictionary.putComplexValid(testDictionary, function (error, result) {
              should.not.exist(error);
              done();
            });
          });
        });
      });

      describe('for dictionary of arrays', function () {
        var testClient = new AutoRestSwaggerBATdictionaryService(baseUri, clientOptions);
        it('should get null and empty array in dictionary', function (done) {
          testClient.dictionary.getArrayNull(function (error, result) {
            should.not.exist(error);
            assert.equal(result, null);
            testClient.dictionary.getArrayEmpty(function (error, result) {
              should.not.exist(error);
              assert.deepEqual(result, {});
              done();
            });
          });
        });

        it('should get arrays with empty and null items in dictionary', function (done) {
          var testNull: { [propertyName: string]: string[] } = { 0: ['1', '2', '3'], 1: null, 2: ['7', '8', '9'] };
          var testEmpty: { [propertyName: string]: string[] } = { 0: ['1', '2', '3'], 1: [], 2: ['7', '8', '9'] };
          testClient.dictionary.getArrayItemNull(function (error, result) {
            should.not.exist(error);
            assert.deepEqual(result, testNull);
            testClient.dictionary.getArrayItemEmpty(function (error, result) {
              should.not.exist(error);
              assert.deepEqual(result, testEmpty);
              done();
            });
          });
        });

        it('should get and put valid array items in dictionary', function (done) {
          var testDictionary: { [propertyName: string]: string[] } = { 0: ['1', '2', '3'], 1: ['4', '5', '6'], 2: ['7', '8', '9'] };
          testClient.dictionary.getArrayValid(function (error, result) {
            should.not.exist(error);
            assert.deepEqual(result, testDictionary);
            testClient.dictionary.putArrayValid(testDictionary, function (error, result) {
              should.not.exist(error);
              done();
            });
          });
        });
      });

      describe('for dictionary of dictionaries', function () {
        var testClient = new AutoRestSwaggerBATdictionaryService(baseUri, clientOptions);
        it('should get null and empty dictionary in dictionary', function (done) {
          testClient.dictionary.getDictionaryNull(function (error, result) {
            should.not.exist(error);
            assert.equal(result, null);
            testClient.dictionary.getDictionaryEmpty(function (error, result) {
              should.not.exist(error);
              assert.deepEqual(result, {});
              done();
            });
          });
        });

        it('should get dictionaries with empty and null items in dictionary', function (done) {
          var testNull: { [propertyName: string]: { [propertyName: string]: string } } =
            { 0: { '1': 'one', '2': 'two', '3': 'three' }, 1: null, 2: { '7': 'seven', '8': 'eight', '9': 'nine' } };
          var testEmpty: { [propertyName: string]: { [propertyName: string]: string } } =
            { 0: { '1': 'one', '2': 'two', '3': 'three' }, 1: {}, 2: { '7': 'seven', '8': 'eight', '9': 'nine' } };
          testClient.dictionary.getDictionaryItemNull(function (error, result) {
            should.not.exist(error);
            assert.deepEqual(result, testNull);
            testClient.dictionary.getDictionaryItemEmpty(function (error, result) {
              should.not.exist(error);
              assert.deepEqual(result, testEmpty);
              done();
            });
          });
        });

        it('should get and put valid dicitonary items in dictionaries', function (done) {
          var testDictionary: { [propertyName: string]: { [propertyName: string]: string } } =
            { 0: { '1': 'one', '2': 'two', '3': 'three' }, 1: { '4': 'four', '5': 'five', '6': 'six' }, 2: { '7': 'seven', '8': 'eight', '9': 'nine' } };
          testClient.dictionary.getDictionaryValid(function (error, result) {
            should.not.exist(error);
            assert.deepEqual(result, testDictionary);
            testClient.dictionary.putDictionaryValid(testDictionary, function (error, result) {
              should.not.exist(error);
              done();
            });
          });
        });
      });
    });

    describe('Files Client', function () {
      var testClient = new AutoRestSwaggerBATFileService(baseUri, clientOptions);
      it('should correctly deserialize binary streams', function (done) {
        testClient.files.getFile(function (error, result) {
          should.not.exist(error);
          should.exist(result);
          readStreamToBuffer(result as any, function (err, buff) {
            should.not.exist(err);
            assert.deepEqual(buff, fs.readFileSync(__dirname + '/sample.png'));
            done();
          });
        });
      });

      it('should correctly deserialize empty streams', function (done) {
        testClient.files.getEmptyFile(function (error, result) {
          should.not.exist(error);
          should.exist(result);
          readStreamToBuffer(result as any, function (err, buff) {
            should.not.exist(err);
            buff.length.should.equal(0);
            done();
          });
        });
      });

      it('should correctly deserialize large streams', function (done) {
        testClient.files.getFileLarge(function (error, result) {
          should.not.exist(error);
          should.exist(result);
          readStreamCountBytes(result as any, function (err, byteCount) {
            should.not.exist(err);
            byteCount.should.equal(3000 * 1024 * 1024);
            done();
          });
        });
      });
    });

    describe('Form Data Client', function () {
      var testClient = new AutoRestSwaggerBATFormDataService(baseUri, clientOptions);
      it('should correctly accept file via form-data', function (done) {
        testClient.formdata.uploadFile(fs.createReadStream(__dirname + '/sample.png') as any, 'sample.png', function (error, result) {
          should.not.exist(error);
          should.exist(result);
          readStreamToBuffer(result, function (err, buff) {
            should.not.exist(err);
            assert.deepEqual(buff, fs.readFileSync(__dirname + '/sample.png'));
            done();
          });
        });
      });

      it('should correctly accept file via body', function (done) {
        testClient.formdata.uploadFileViaBody(fs.createReadStream(__dirname + '/sample.png') as any, function (error, result) {
          should.not.exist(error);
          should.exist(result);
          readStreamToBuffer(result, function (err, buff) {
            should.not.exist(err);
            assert.deepEqual(buff, fs.readFileSync(__dirname + '/sample.png'));
            done();
          });
        });
      });
    });

    describe('Url Client', function () {
      var testClient = new AutoRestUrlTestService('globalStringPath', baseUri, clientOptions);
      testClient.globalStringQuery = 'globalStringQuery';
      it('should work when path has null, empty, and multi-byte byte values', function (done) {
        testClient.paths.byteNull(null, function (error, result) {
          should.exist(error);
          should.not.exist(result);
          testClient.paths.byteEmpty(function (error, result) {
            should.not.exist(error);
            testClient.paths.byteMultiByte(new Buffer('啊齄丂狛狜隣郎隣兀﨩'), function (error, result) {
              should.not.exist(error);
              done();
            });
          });
        });
      });

      it('should work when path has string', function (done) {
        testClient.paths.stringEmpty(function (error, result) {
          should.not.exist(error);
          testClient.paths.stringNull(null, function (error, result) {
            should.exist(error);
            testClient.paths.stringUrlEncoded(function (error, result) {
              should.not.exist(error);
              done();
            });
          });
        });
      });

      it('should work when path has base64url encoded string', function (done) {
        testClient.paths.base64Url(new Buffer('lorem', 'utf8'), function (error, result) {
          should.not.exist(error);
          should.not.exist(result);
          done();
        });
      });

      it('should work when path has a paramaeter in UnixTime format', function (done) {
        testClient.paths.unixTimeUrl(new Date('2016-04-13T00:00:00.000Z'), function (error, result) {
          should.not.exist(error);
          done();
        });
      });

      it('should work when path has datetime', function (done) {
        testClient.paths.dateTimeValid(function (error, result) {
          should.not.exist(error);
          testClient.paths.dateTimeNull(null, function (error, result) {
            should.exist(error);
            done();
          });
        });
      });

      it('should work when path has date', function (done) {
        testClient.paths.dateValid(function (error, result) {
          should.not.exist(error);
          done();
        });
      });

      it('should work when query has date', function (done) {
        testClient.queries.dateValid(function (error, result) {
          should.not.exist(error);
          done();
        });
      });

      it('should work when path has enum', function (done) {
<<<<<<< HEAD
        testClient.paths.enumValid(<AutoRestUrlTestServiceModels.UriColor>"", function (error, result) {
=======
        testClient.paths.enumValid(<AutoRestUrlTestServiceModels.UriColor>'', function (error, result) {
>>>>>>> 5f949f37
          should.exist(error);
          error.message.should.match(/.*cannot be null or undefined.*/ig);
          testClient.paths.enumNull(<AutoRestUrlTestServiceModels.UriColor>null, function (error, result) {
            should.exist(error);
<<<<<<< HEAD
            testClient.paths.enumValid(AutoRestUrlTestServiceModels.UriColor.Greencolor, function (error, result) {
=======
            testClient.paths.enumValid(AutoRestUrlTestServiceModels.UriColor.GREEN_COLOR, function (error, result) {
>>>>>>> 5f949f37
              should.not.exist(error);
              done();
            });
          });
        });
      });

      it('should work when path has bool', function (done) {
        testClient.paths.getBooleanTrue(function (error, result) {
          should.not.exist(error);
          testClient.paths.getBooleanFalse(function (error, result) {
            should.not.exist(error);
            done();
          });
        });
      });

      it('should work when path has double decimal values', function (done) {
        testClient.paths.doubleDecimalNegative(function (error, result) {
          should.not.exist(error);
          testClient.paths.doubleDecimalPositive(function (error, result) {
            should.not.exist(error);
            done();
          });
        });
      });

      it('should work when path has float values', function (done) {
        testClient.paths.floatScientificNegative(function (error, result) {
          should.not.exist(error);
          testClient.paths.floatScientificPositive(function (error, result) {
            should.not.exist(error);
            done();
          });
        });
      });

      it('should work when path has integer values', function (done) {
        testClient.paths.getIntNegativeOneMillion(function (error, result) {
          should.not.exist(error);
          testClient.paths.getIntOneMillion(function (error, result) {
            should.not.exist(error);
            done();
          });
        });
      });

      it('should work when path has big integer values', function (done) {
        testClient.paths.getNegativeTenBillion(function (error, result) {
          should.not.exist(error);
          testClient.paths.getTenBillion(function (error, result) {
            should.not.exist(error);
            done();
          });
        });
      });

      it('should work when use values in different portion of url', function (done) {
        var optionalParams = { localStringQuery: 'localStringQuery', pathItemStringQuery: 'pathItemStringQuery' };
        testClient.pathItems.getAllWithValues('localStringPath', 'pathItemStringPath', optionalParams, function (error, result) {
          should.not.exist(error);
          done();
        });
      });
      it('should work when use null values in different portion of url', function (done) {
        testClient.globalStringQuery = null;
        var optionalParams = { localStringQuery: <string>null, pathItemStringQuery: 'pathItemStringQuery' };
        testClient.pathItems.getGlobalAndLocalQueryNull('localStringPath', 'pathItemStringPath', optionalParams, function (error, result) {
          should.not.exist(error);
          optionalParams = { localStringQuery: 'localStringQuery', pathItemStringQuery: 'pathItemStringQuery' };
          testClient.pathItems.getGlobalQueryNull('localStringPath', 'pathItemStringPath', optionalParams, function (error, result) {
            should.not.exist(error);
            testClient.globalStringQuery = 'globalStringQuery';
            optionalParams = { localStringQuery: null, pathItemStringQuery: null };
            testClient.pathItems.getLocalPathItemQueryNull('localStringPath', 'pathItemStringPath', optionalParams, function (error, result) {
              should.not.exist(error);
              done();
            });
          });
        });
      });
      it('should work when query has bool', function (done) {
        testClient.queries.getBooleanTrue(function (error, result) {
          should.not.exist(error);
          testClient.queries.getBooleanFalse(function (error, result) {
            should.not.exist(error);
            done();
          });
        });
      });
      it('should work when query has double values', function (done) {
        testClient.queries.doubleDecimalNegative(function (error, result) {
          should.not.exist(error);
          testClient.queries.doubleDecimalPositive(function (error, result) {
            should.not.exist(error);
            done();
          });
        });
      });
      it('should work when query has float values', function (done) {
        testClient.queries.floatScientificNegative(function (error, result) {
          should.not.exist(error);
          testClient.queries.floatScientificPositive(function (error, result) {
            should.not.exist(error);
            done();
          });
        });
      });
      it('should work when query has int values', function (done) {
        testClient.queries.getIntNegativeOneMillion(function (error, result) {
          should.not.exist(error);
          testClient.queries.getIntOneMillion(function (error, result) {
            should.not.exist(error);
            done();
          });
        });
      });
      it('should work when query has billion values', function (done) {
        testClient.queries.getNegativeTenBillion(function (error, result) {
          should.not.exist(error);
          testClient.queries.getTenBillion(function (error, result) {
            should.not.exist(error);
            done();
          });
        });
      });
      it('should work when query has string values', function (done) {
        testClient.queries.stringEmpty(function (error, result) {
          should.not.exist(error);
          testClient.queries.stringUrlEncoded(function (error, result) {
            should.not.exist(error);
            done();
          });
        });
      });
      it('should work when query has datetime', function (done) {
        testClient.queries.dateTimeValid(function (error, result) {
          should.not.exist(error);
          done();
        });
      });
      it('should work when query has byte values', function (done) {
        testClient.queries.byteEmpty(function (error, result) {
          should.not.exist(error);
          testClient.queries.byteMultiByte({ byteQuery: new Buffer('啊齄丂狛狜隣郎隣兀﨩') }, function (error, result) {
            should.not.exist(error);
            done();
          });
        });
      });
      it('should work when query has enum values', function (done) {
        testClient.queries.enumValid({ enumQuery: <AutoRestUrlTestServiceModels.UriColor>'' }, function (error, result) {
          should.exist(error);
          testClient.queries.enumNull({ enumQuery: null }, function (error, result) {
            should.not.exist(error);
<<<<<<< HEAD
            testClient.queries.enumValid({ enumQuery: AutoRestUrlTestServiceModels.UriColor.Greencolor }, function (error, result) {
=======
            testClient.queries.enumValid({ enumQuery: AutoRestUrlTestServiceModels.UriColor.GREEN_COLOR }, function (error, result) {
>>>>>>> 5f949f37
              should.not.exist(error);
              done();
            });
          });
        });
      });
      it('should work when query has string array values', function (done) {
        var testArray = ['ArrayQuery1', 'begin!*\'();:@ &=+$,/?#[]end', null, ''];
        testClient.queries.arrayStringCsvEmpty({ arrayQuery: [] }, function (error, result) {
          should.not.exist(error);
          testClient.queries.arrayStringCsvValid({ arrayQuery: testArray }, function (error, result) {
            should.not.exist(error);
            testClient.queries.arrayStringPipesValid({ arrayQuery: testArray }, function (error, result) {
              should.not.exist(error);
              testClient.queries.arrayStringSsvValid({ arrayQuery: testArray }, function (error, result) {
                should.not.exist(error);
                testClient.queries.arrayStringTsvValid({ arrayQuery: testArray }, function (error, result) {
                  should.not.exist(error);
                  done();
                });
              });
            });
          });
        });
      });
      it('should work when path has string array values', function (done) {
        var testArray = ['ArrayPath1', 'begin!*\'();:@ &=+$,/?#[]end', null, ''];
        testClient.paths.arrayCsvInPath(testArray, function (error, result) {
          should.not.exist(error);
          done();
        });
      });
      it('should work when use null values in url query', function (done) {
        testClient.queries.byteNull({ byteQuery: null }, function (error, result) {
          should.not.exist(error);
          testClient.queries.dateNull({ dateQuery: null }, function (error, result) {
            should.not.exist(error);
            testClient.queries.dateTimeNull({ dateTimeQuery: null }, function (error, result) {
              should.not.exist(error);
              testClient.queries.doubleNull({ doubleQuery: null }, function (error, result) {
                should.not.exist(error);
                testClient.queries.floatNull({ floatQuery: null }, function (error, result) {
                  should.not.exist(error);
                  testClient.queries.getBooleanNull({ boolQuery: null }, function (error, result) {
                    should.not.exist(error);
                    testClient.queries.getIntNull({ intQuery: null }, function (error, result) {
                      should.not.exist(error);
                      testClient.queries.getLongNull({ longQuery: null }, function (error, result) {
                        should.not.exist(error);
                        testClient.queries.stringNull({ stringQuery: null }, function (error, result) {
                          should.not.exist(error);
                          testClient.queries.arrayStringCsvNull({ arrayQuery: null }, function (error, result) {
                            should.not.exist(error);
                            done();
                          });
                        });
                      });
                    });
                  });
                });
              });
            });
          });
        });
      });
    });
    describe('Http infrastructure Client', function () {
      var testOptions = clientOptions;
      //testOptions.requestOptions = { jar: true };
      testOptions.filters = [new msRest.ExponentialRetryPolicyFilter(3, 0, 0, 0)];
      testOptions.noRetryPolicy = true;
      var testClient = new AutoRestHttpInfrastructureTestService(baseUri, testOptions);
      it('should work for all http success status codes with different verbs', function (done) {
        testClient.httpSuccess.head200(function (error, result) {
          should.not.exist(error);
          testClient.httpSuccess.get200(function (error, result) {
            should.not.exist(error);
            testClient.httpSuccess.put200({ booleanValue: true }, function (error, result) {
              should.not.exist(error);
              testClient.httpSuccess.post200({ booleanValue: true }, function (error, result) {
                should.not.exist(error);
                testClient.httpSuccess.patch200({ booleanValue: true }, function (error, result) {
                  should.not.exist(error);
                  testClient.httpSuccess.delete200({ booleanValue: true }, function (error, result) {
                    should.not.exist(error);
                    testClient.httpSuccess.put201({ booleanValue: true }, function (error, result) {
                      should.not.exist(error);
                      testClient.httpSuccess.post201({ booleanValue: true }, function (error, result) {
                        should.not.exist(error);
                        testClient.httpSuccess.put202({ booleanValue: true }, function (error, result) {
                          should.not.exist(error);
                          testClient.httpSuccess.post202({ booleanValue: true }, function (error, result) {
                            should.not.exist(error);
                            testClient.httpSuccess.patch202({ booleanValue: true }, function (error, result) {
                              should.not.exist(error);
                              testClient.httpSuccess.delete202({ booleanValue: true }, function (error, result) {
                                should.not.exist(error);
                                testClient.httpSuccess.head204(function (error, result) {
                                  should.not.exist(error);
                                  testClient.httpSuccess.put204({ booleanValue: true }, function (error, result) {
                                    should.not.exist(error);
                                    testClient.httpSuccess.post204({ booleanValue: true }, function (error, result) {
                                      should.not.exist(error);
                                      testClient.httpSuccess.delete204({ booleanValue: true }, function (error, result) {
                                        should.not.exist(error);
                                        testClient.httpSuccess.patch204({ booleanValue: true }, function (error, result) {
                                          should.not.exist(error);
                                          testClient.httpSuccess.head404(function (error, result) {
                                            should.not.exist(error);
                                            done();
                                          });
                                        });
                                      });
                                    });
                                  });
                                });
                              });
                            });
                          });
                        });
                      });
                    });
                  });
                });
              });
            });
          });
        });
      });
      it('should work for all http redirect status codes with different verbs', function (done) {
        testClient.httpRedirects.head300(function (error, result, request, response) {
          should.not.exist(error);
          response.status.should.equal(200);
          testClient.httpRedirects.get300(function (error, result, request, response) {
            should.not.exist(error);
            response.status.should.equal(200);
            testClient.httpRedirects.head301(function (error, result, request, response) {
              should.not.exist(error);
              response.status.should.equal(200);
              testClient.httpRedirects.get301(function (error, result, request, response) {
                should.not.exist(error);
                response.status.should.equal(200);
                // Clients relying on newer version of the HTTP spec redirect a request that 
                //received a 301 response if it contains a location header. Older clients did 
                //not do that. Our test server is designed to conform to the old behavior 
                //hence we are commenting this test.
                //testClient.httpRedirects.put301({ booleanValue: true }, function (error, result, request, response) {
                //  should.not.exist(error);
                //  response.status.should.equal(301);
                testClient.httpRedirects.head302(function (error, result, request, response) {
                  should.not.exist(error);
                  response.status.should.equal(200);
                  testClient.httpRedirects.get302(function (error, result, request, response) {
                    should.not.exist(error);
                    response.status.should.equal(200);
                    // same as put 301
                    //testClient.httpRedirects.patch302({ booleanValue: true }, function (error, result, request, response) {
                    //  should.not.exist(error);
                    //  response.status.should.equal(302);
                    testClient.httpRedirects.post303({ booleanValue: true }, function (error, result, request, response) {
                      should.not.exist(error);
                      response.status.should.equal(200);
                      testClient.httpRedirects.head307(function (error, result, request, response) {
                        should.not.exist(error);
                        response.status.should.equal(200);
                        testClient.httpRedirects.get307(function (error, result, request, response) {
                          should.not.exist(error);
                          response.status.should.equal(200);
                          //TODO, 4042586: Support options operations in swagger modeler
                          //testClient.httpRedirects.options307(function (error, result, request, response) {
                          //  should.not.exist(error);
                          testClient.httpRedirects.put307({ booleanValue: true }, function (error, result, request, response) {
                            should.not.exist(error);
                            response.status.should.equal(200);
                            testClient.httpRedirects.post307({ booleanValue: true }, function (error, result, request, response) {
                              should.not.exist(error);
                              response.status.should.equal(200);
                              testClient.httpRedirects.patch307({ booleanValue: true }, function (error, result, request, response) {
                                should.not.exist(error);
                                response.status.should.equal(200);
                                testClient.httpRedirects.delete307({ booleanValue: true }, function (error, result, request, response) {
                                  should.not.exist(error);
                                  response.status.should.equal(200);
                                  done();
                                });
                              });
                            });
                          });
                        });
                        //});
                      });
                    });
                    //});
                  });
                });
                //});
              });
            });
          });
        });
      });

      it('should work for all client failure status codes (4xx) with different verbs', function (done) {
        testClient.httpClientFailure.head400(function (error, result) {
          should.exist(error);
          (<msRest.RestError>error).statusCode.should.equal(400);
          testClient.httpClientFailure.get400(function (error, result) {
            should.exist(error);
            (<msRest.RestError>error).statusCode.should.equal(400);
            testClient.httpClientFailure.put400({ booleanValue: true }, function (error, result) {
              should.exist(error);
              (<msRest.RestError>error).statusCode.should.equal(400);
              testClient.httpClientFailure.patch400({ booleanValue: true }, function (error, result) {
                should.exist(error);
                (<msRest.RestError>error).statusCode.should.equal(400);
                testClient.httpClientFailure.post400({ booleanValue: true }, function (error, result) {
                  should.exist(error);
                  (<msRest.RestError>error).statusCode.should.equal(400);
                  testClient.httpClientFailure.delete400({ booleanValue: true }, function (error, result) {
                    should.exist(error);
                    (<msRest.RestError>error).statusCode.should.equal(400);
                    testClient.httpClientFailure.head401(function (error, result) {
                      should.exist(error);
                      (<msRest.RestError>error).statusCode.should.equal(401);
                      testClient.httpClientFailure.get402(function (error, result) {
                        should.exist(error);
                        (<msRest.RestError>error).statusCode.should.equal(402);
                        testClient.httpClientFailure.get403(function (error, result) {
                          should.exist(error);
                          (<msRest.RestError>error).statusCode.should.equal(403);
                          testClient.httpClientFailure.put404({ booleanValue: true }, function (error, result) {
                            should.exist(error);
                            (<msRest.RestError>error).statusCode.should.equal(404);
                            testClient.httpClientFailure.patch405({ booleanValue: true }, function (error, result) {
                              should.exist(error);
                              (<msRest.RestError>error).statusCode.should.equal(405);
                              testClient.httpClientFailure.post406({ booleanValue: true }, function (error, result) {
                                should.exist(error);
                                (<msRest.RestError>error).statusCode.should.equal(406);
                                testClient.httpClientFailure.delete407({ booleanValue: true }, function (error, result) {
                                  should.exist(error);
                                  (<msRest.RestError>error).statusCode.should.equal(407);
                                  testClient.httpClientFailure.put409({ booleanValue: true }, function (error, result) {
                                    should.exist(error);
                                    (<msRest.RestError>error).statusCode.should.equal(409);
                                    testClient.httpClientFailure.head410(function (error, result) {
                                      should.exist(error);
                                      (<msRest.RestError>error).statusCode.should.equal(410);
                                      testClient.httpClientFailure.get411(function (error, result) {
                                        should.exist(error);
                                        (<msRest.RestError>error).statusCode.should.equal(411);
                                        testClient.httpClientFailure.get412(function (error, result) {
                                          should.exist(error);
                                          (<msRest.RestError>error).statusCode.should.equal(412);
                                          testClient.httpClientFailure.put413({ booleanValue: true }, function (error, result) {
                                            should.exist(error);
                                            (<msRest.RestError>error).statusCode.should.equal(413);
                                            testClient.httpClientFailure.patch414({ booleanValue: true }, function (error, result) {
                                              should.exist(error);
                                              (<msRest.RestError>error).statusCode.should.equal(414);
                                              testClient.httpClientFailure.post415({ booleanValue: true }, function (error, result) {
                                                should.exist(error);
                                                (<msRest.RestError>error).statusCode.should.equal(415);
                                                testClient.httpClientFailure.get416(function (error, result) {
                                                  should.exist(error);
                                                  (<msRest.RestError>error).statusCode.should.equal(416);
                                                  testClient.httpClientFailure.delete417({ booleanValue: true }, function (error, result) {
                                                    should.exist(error);
                                                    (<msRest.RestError>error).statusCode.should.equal(417);
                                                    testClient.httpClientFailure.head429(function (error, result) {
                                                      should.exist(error);
                                                      (<msRest.RestError>error).statusCode.should.equal(429);
                                                      testClient.httpFailure.getEmptyError(function (error, result) {
                                                        should.exist(error);
                                                        (<msRest.RestError>error).statusCode.should.equal(400);
                                                        testClient.httpFailure.getNoModelError(function (error, result) {
                                                          should.exist(error);
                                                          (<msRest.RestError>error).statusCode.should.equal(400);
                                                          should.exist(error.message);
                                                          // TODO, 4213049: Better default error message
                                                          //error.message.should.match(/.*unexpected status code: 400.*/);
                                                          done();
                                                        });
                                                      });
                                                    });
                                                  });
                                                });
                                              });
                                            });
                                          });
                                        });
                                      });
                                    });
                                  });
                                });
                              });
                            });
                          });
                        });
                      });
                    });
                  });
                });
              });
            });
          });
        });
      });

      it('should work for all server failure status codes (5xx) with different verbs', function (done) {
        testClient.httpServerFailure.head501(function (error, result) {
          should.exist(error);
          (<msRest.RestError>error).statusCode.should.equal(501);
          testClient.httpServerFailure.get501(function (error, result) {
            should.exist(error);
            (<msRest.RestError>error).statusCode.should.equal(501);
            testClient.httpServerFailure.post505({ booleanValue: true }, function (error, result) {
              should.exist(error);
              (<msRest.RestError>error).statusCode.should.equal(505);
              testClient.httpServerFailure.delete505({ booleanValue: true }, function (error, result) {
                should.exist(error);
                (<msRest.RestError>error).statusCode.should.equal(505);
                done();
              });
            });
          });
        });
      });

      it('should properly perform the Http retry', function (done) {
        testClient.httpRetry.head408(function (error, result, request, response) {
          should.not.exist(error);
          response.status.should.equal(200);
          testClient.httpRetry.get502(function (error, result, request, response) {
            should.not.exist(error);
            response.status.should.equal(200);
            testClient.httpRetry.put500({ booleanValue: true }, function (error, result, request, response) {
              should.not.exist(error);
              response.status.should.equal(200);
              testClient.httpRetry.patch500({ booleanValue: true }, function (error, result, request, response) {
                should.not.exist(error);
                response.status.should.equal(200);
                testClient.httpRetry.post503({ booleanValue: true }, function (error, result, request, response) {
                  should.not.exist(error);
                  response.status.should.equal(200);
                  testClient.httpRetry.delete503({ booleanValue: true }, function (error, result, request, response) {
                    should.not.exist(error);
                    response.status.should.equal(200);
                    testClient.httpRetry.put504({ booleanValue: true }, function (error, result, request, response) {
                      should.not.exist(error);
                      response.status.should.equal(200);
                      testClient.httpRetry.patch504({ booleanValue: true }, function (error, result, request, response) {
                        should.not.exist(error);
                        response.status.should.equal(200);
                        done();
                      });
                    });
                  });
                });
              });
            });
          });
        });
      });

      it('should properly handle multiple responses with different verbs', function (done) {
        testClient.multipleResponses.get200Model204NoModelDefaultError200Valid(function (error, result) {
          should.not.exist(error);
          result.statusCode.should.equal("200");
          //should use models.Error to deserialize and set it as body of javascript Error object
          testClient.multipleResponses.get200Model204NoModelDefaultError201Invalid(function (error, result) {
            should.exist(error);
            (<msRest.RestError>error).statusCode.should.equal(201);
            testClient.multipleResponses.get200Model204NoModelDefaultError202None(function (error, result) {
              should.exist(error);
              (<msRest.RestError>error).statusCode.should.equal(202);
              //should we set body property of msRest.HttpOperationResponse to {}.
              //C3 does this Assert.Null(client.MultipleResponses.Get200Model204NoModelDefaultError204Valid());
              testClient.multipleResponses.get200Model204NoModelDefaultError204Valid(function (error, result) {
                should.not.exist(error);
                should.not.exist(result);
                //{"message":"client error","status":400} shouldn't we set this to error model defined in swagger?
                testClient.multipleResponses.get200Model204NoModelDefaultError400Valid(function (error, result) {
                  should.exist(error);
                  (<msRest.RestError>error).statusCode.should.equal(400);
                  testClient.multipleResponses.get200Model201ModelDefaultError200Valid(function (error, result) {
                    should.not.exist(error);
                    result.statusCode.should.equal("200");
                    testClient.multipleResponses.get200Model201ModelDefaultError201Valid(function (error, result) {
                      should.not.exist(error);
                      should.exist(result);
                      assert.deepEqual(result, { 'statusCode': '201', 'textStatusCode': 'Created' });
                      testClient.multipleResponses.get200Model201ModelDefaultError400Valid(function (error, result) {
                        should.exist(error);
                        (<msRest.RestError>error).statusCode.should.equal(400);
                        testClient.multipleResponses.get200ModelA201ModelC404ModelDDefaultError200Valid(function (error, result) {
                          should.not.exist(error);
                          should.exist(result);
                          result.statusCode.should.equal("200");
                          testClient.multipleResponses.get200ModelA201ModelC404ModelDDefaultError201Valid(function (error, result) {
                            should.not.exist(error);
                            should.exist(result);
                            result.httpCode.should.equal("201");
                            testClient.multipleResponses.get200ModelA201ModelC404ModelDDefaultError404Valid(function (error, result) {
                              should.not.exist(error);
                              should.exist(result);
                              result.httpStatusCode.should.equal("404");
                              testClient.multipleResponses.get200ModelA201ModelC404ModelDDefaultError400Valid(function (error, result) {
                                should.exist(error);
                                (<msRest.RestError>error).statusCode.should.equal(400);
                                testClient.multipleResponses.get202None204NoneDefaultError202None(function (error, result) {
                                  should.not.exist(error);
                                  testClient.multipleResponses.get202None204NoneDefaultError204None(function (error, result) {
                                    should.not.exist(error);
                                    testClient.multipleResponses.get202None204NoneDefaultError400Valid(function (error, result) {
                                      should.exist(error);
                                      (<msRest.RestError>error).statusCode.should.equal(400);
                                      testClient.multipleResponses.get202None204NoneDefaultNone202Invalid(function (error, result) {
                                        should.not.exist(error);
                                        testClient.multipleResponses.get202None204NoneDefaultNone204None(function (error, result) {
                                          should.not.exist(error);
                                          testClient.multipleResponses.get202None204NoneDefaultNone400None(function (error, result) {
                                            should.exist(error);
                                            (<msRest.RestError>error).statusCode.should.equal(400);
                                            testClient.multipleResponses.get202None204NoneDefaultNone400Invalid(function (error, result) {
                                              should.exist(error);
                                              (<msRest.RestError>error).statusCode.should.equal(400);
                                              testClient.multipleResponses.getDefaultModelA200Valid(function (error, result) {
                                                should.not.exist(error);
                                                //result.statusCode.should.equal("200");
                                                testClient.multipleResponses.getDefaultModelA200None(function (error, result) {
                                                  should.not.exist(error);
                                                  testClient.multipleResponses.getDefaultModelA400Valid(function (error, result) {
                                                    should.exist(error);
                                                    (<msRest.RestError>error).statusCode.should.equal(400);
                                                    testClient.multipleResponses.getDefaultModelA400None(function (error, result) {
                                                      should.exist(error);
                                                      (<msRest.RestError>error).statusCode.should.equal(400);
                                                      testClient.multipleResponses.getDefaultNone200Invalid(function (error, result) {
                                                        should.not.exist(error);
                                                        testClient.multipleResponses.getDefaultNone200None(function (error, result) {
                                                          should.not.exist(error);
                                                          testClient.multipleResponses.getDefaultNone400Invalid(function (error, result) {
                                                            should.exist(error);
                                                            (<msRest.RestError>error).statusCode.should.equal(400);
                                                            testClient.multipleResponses.getDefaultNone400None(function (error, result) {
                                                              should.exist(error);
                                                              (<msRest.RestError>error).statusCode.should.equal(400);
                                                              testClient.multipleResponses.get200ModelA200None(function (error, result) {
                                                                should.not.exist(error);
                                                                testClient.multipleResponses.get200ModelA200Valid(function (error, result) {
                                                                  should.not.exist(error);
                                                                  result.statusCode.should.equal("200");
                                                                  testClient.multipleResponses.get200ModelA200Invalid(function (error, result) {
                                                                    should.not.exist(error);
                                                                    testClient.multipleResponses.get200ModelA400None(function (error, result) {
                                                                      should.exist(error);
                                                                      (<msRest.RestError>error).statusCode.should.equal(400);
                                                                      testClient.multipleResponses.get200ModelA400Valid(function (error, result) {
                                                                        should.exist(error);
                                                                        (<msRest.RestError>error).statusCode.should.equal(400);
                                                                        testClient.multipleResponses.get200ModelA400Invalid(function (error, result) {
                                                                          should.exist(error);
                                                                          (<msRest.RestError>error).statusCode.should.equal(400);
                                                                          testClient.multipleResponses.get200ModelA202Valid(function (error, result) {
                                                                            should.exist(error);
                                                                            (<msRest.RestError>error).statusCode.should.equal(202);
                                                                            done();
                                                                          });
                                                                        });
                                                                      });
                                                                    });
                                                                  });
                                                                });
                                                              });
                                                            });
                                                          });
                                                        });
                                                      });
                                                    });
                                                  });
                                                });
                                              });
                                            });
                                          });
                                        });
                                      });
                                    });
                                  });
                                });
                              });
                            });
                          });
                        });
                      });
                    });
                  });
                });
              });
            });
          });
        });
      });
    });
  });
});<|MERGE_RESOLUTION|>--- conflicted
+++ resolved
@@ -416,11 +416,7 @@
       });
 
       it('should support valid MBC string value', function (done) {
-<<<<<<< HEAD
-        testClient.string.putMbcs(AutoRestSwaggerBATServiceModels.StringBody2.啊齄丂狛狜隣郎隣兀﨩ˊーぁんァヶΑАЯаяāɡㄅㄩɑɡ䜣, function (error, result) {
-=======
         testClient.string.putMbcs(AutoRestSwaggerBATServiceModels.StringBody2.啊齄丂狛狜隣郎隣兀﨩ˊーぁんァヶΑАЯАЯĀɡㄅㄩⱭɡ䜣, function (error, result) {
->>>>>>> 5f949f37
           should.not.exist(error);
           testClient.string.getMbcs(function (error, result) {
             result.should.equal(AutoRestSwaggerBATServiceModels.GetMbcsOKResponse.啊齄丂狛狜隣郎隣兀﨩ˊーぁんァヶΑАЯАЯĀɡㄅㄩⱭɡ䜣);
@@ -430,11 +426,7 @@
       });
 
       it('should support whitespace string value', function (done) {
-<<<<<<< HEAD
-        testClient.string.putWhitespace(AutoRestSwaggerBATServiceModels.StringBody3.Nowisthetimeforallgoodmentocometotheaidoftheircountry, function (error, result) {
-=======
         testClient.string.putWhitespace(AutoRestSwaggerBATServiceModels.StringBody3._NOW_IS_THE_TIME_FOR_ALL_GOOD_MEN_TO_COME_TO_THE_AID_OF_THEIR_COUNTRY_, function (error, result) {
->>>>>>> 5f949f37
           should.not.exist(error);
           testClient.string.getWhitespace(function (error, result) {
             result.should.equal(AutoRestSwaggerBATServiceModels.GetWhitespaceOKResponse._NOW_IS_THE_TIME_FOR_ALL_GOOD_MEN_TO_COME_TO_THE_AID_OF_THEIR_COUNTRY_);
@@ -454,13 +446,8 @@
       it('should support valid enum valid value', function (done) {
         testClient.enumModel.getNotExpandable(function (error, result) {
           should.not.exist(error);
-<<<<<<< HEAD
-          result.should.equal('red color');
-          testClient.enumModel.putNotExpandable(AutoRestSwaggerBATServiceModels.Colors.Redcolor, function (error, result) {
-=======
           result.should.equal(AutoRestSwaggerBATServiceModels.Colors.RED_COLOR);
           testClient.enumModel.putNotExpandable(AutoRestSwaggerBATServiceModels.Colors.RED_COLOR, function (error, result) {
->>>>>>> 5f949f37
             should.not.exist(error);
             done();
           });
@@ -1953,20 +1940,12 @@
       });
 
       it('should work when path has enum', function (done) {
-<<<<<<< HEAD
-        testClient.paths.enumValid(<AutoRestUrlTestServiceModels.UriColor>"", function (error, result) {
-=======
         testClient.paths.enumValid(<AutoRestUrlTestServiceModels.UriColor>'', function (error, result) {
->>>>>>> 5f949f37
           should.exist(error);
           error.message.should.match(/.*cannot be null or undefined.*/ig);
           testClient.paths.enumNull(<AutoRestUrlTestServiceModels.UriColor>null, function (error, result) {
             should.exist(error);
-<<<<<<< HEAD
-            testClient.paths.enumValid(AutoRestUrlTestServiceModels.UriColor.Greencolor, function (error, result) {
-=======
             testClient.paths.enumValid(AutoRestUrlTestServiceModels.UriColor.GREEN_COLOR, function (error, result) {
->>>>>>> 5f949f37
               should.not.exist(error);
               done();
             });
@@ -2122,11 +2101,7 @@
           should.exist(error);
           testClient.queries.enumNull({ enumQuery: null }, function (error, result) {
             should.not.exist(error);
-<<<<<<< HEAD
-            testClient.queries.enumValid({ enumQuery: AutoRestUrlTestServiceModels.UriColor.Greencolor }, function (error, result) {
-=======
             testClient.queries.enumValid({ enumQuery: AutoRestUrlTestServiceModels.UriColor.GREEN_COLOR }, function (error, result) {
->>>>>>> 5f949f37
               should.not.exist(error);
               done();
             });
