--- conflicted
+++ resolved
@@ -516,21 +516,12 @@
             }
             else if (enumType != null)
             {
-<<<<<<< HEAD
                 var enumName = enumType.Name.ToPascalCase();
-                if (inModelsModule || enumName.Contains('.'))
-                    tsType = enumName;
-                else
-                    tsType = "Models." + enumName;
-
-=======
-                var enumName = enumType.Name;
                 tsType = "Models." + enumName;
                 if (inModelsModule || enumName.Contains('.'))
                 {
                     tsType = enumName;
                 }
->>>>>>> 5f949f37
             }
             else if (composite != null)
             {
