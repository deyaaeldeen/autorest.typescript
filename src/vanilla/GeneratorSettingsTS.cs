--- conflicted
+++ resolved
@@ -8,13 +8,15 @@
 {
     public class GeneratorSettingsTS : IGeneratorSettings
     {
-<<<<<<< HEAD
+        /// <summary>
+        /// The name of the npm package.
+        /// </summary>
         public string PackageName { get; set; }
 
+        /// <summary>
+        /// The version of the npm package.
+        /// </summary>
         public string PackageVersion { get; set; }
-=======
-        /// <summary>The name of the npm package.</summary>
-        public string PackageName { get; set; }
 
         /// <summary>
         /// Whether to use the multi-api generation mode.
@@ -32,7 +34,6 @@
         /// All API version subfolders present in this package.
         /// </summary>
         public string[] ApiVersions { get; set; }
->>>>>>> 4519cb47
 
         /// <summary>
         /// If true, outputs package.json, tsconfig.json, webpack.config.js, and README.md files.
