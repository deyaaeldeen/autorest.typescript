"use strict";
/*
 * Copyright (c) Microsoft Corporation. All rights reserved.
 * Licensed under the MIT License. See License.txt in the project root for
 * license information.
 *
 * Code generated by Microsoft (R) AutoRest Code Generator.
 * Changes may cause incorrect behavior and will be lost if the code is
 * regenerated.
 */
Object.defineProperty(exports, "__esModule", { value: true });
/**
 * Defines values for Status.
 * Possible values include: 'Succeeded', 'Failed', 'canceled', 'Accepted',
 * 'Creating', 'Created', 'Updating', 'Updated', 'Deleting', 'Deleted', 'OK'
<<<<<<< HEAD
 * There could be more values for this enum apart from the ones defined here.If
 * you want to set a value that is not from the known values then you can do
 * the following:
 * let param: Status = <Status>"someUnknownValueThatWillStillBeValid";
=======
>>>>>>> 5f949f37
 * @readonly
 * @enum {string}
 */
var Status;
(function (Status) {
<<<<<<< HEAD
    /**
     * Succeeded.
     */
    Status["Succeeded"] = "Succeeded";
    /**
     * Failed.
     */
    Status["Failed"] = "Failed";
    /**
     * canceled.
     */
    Status["Canceled"] = "canceled";
    /**
     * Accepted.
     */
    Status["Accepted"] = "Accepted";
    /**
     * Creating.
     */
    Status["Creating"] = "Creating";
    /**
     * Created.
     */
    Status["Created"] = "Created";
    /**
     * Updating.
     */
    Status["Updating"] = "Updating";
    /**
     * Updated.
     */
    Status["Updated"] = "Updated";
    /**
     * Deleting.
     */
    Status["Deleting"] = "Deleting";
    /**
     * Deleted.
     */
    Status["Deleted"] = "Deleted";
    /**
     * OK.
     */
=======
    Status["SUCCEEDED"] = "Succeeded";
    Status["FAILED"] = "Failed";
    Status["CANCELED"] = "canceled";
    Status["ACCEPTED"] = "Accepted";
    Status["CREATING"] = "Creating";
    Status["CREATED"] = "Created";
    Status["UPDATING"] = "Updating";
    Status["UPDATED"] = "Updated";
    Status["DELETING"] = "Deleting";
    Status["DELETED"] = "Deleted";
>>>>>>> 5f949f37
    Status["OK"] = "OK";
})(Status = exports.Status || (exports.Status = {}));
//# sourceMappingURL=index.js.map<|MERGE_RESOLUTION|>--- conflicted
+++ resolved
@@ -13,63 +13,11 @@
  * Defines values for Status.
  * Possible values include: 'Succeeded', 'Failed', 'canceled', 'Accepted',
  * 'Creating', 'Created', 'Updating', 'Updated', 'Deleting', 'Deleted', 'OK'
-<<<<<<< HEAD
- * There could be more values for this enum apart from the ones defined here.If
- * you want to set a value that is not from the known values then you can do
- * the following:
- * let param: Status = <Status>"someUnknownValueThatWillStillBeValid";
-=======
->>>>>>> 5f949f37
  * @readonly
  * @enum {string}
  */
 var Status;
 (function (Status) {
-<<<<<<< HEAD
-    /**
-     * Succeeded.
-     */
-    Status["Succeeded"] = "Succeeded";
-    /**
-     * Failed.
-     */
-    Status["Failed"] = "Failed";
-    /**
-     * canceled.
-     */
-    Status["Canceled"] = "canceled";
-    /**
-     * Accepted.
-     */
-    Status["Accepted"] = "Accepted";
-    /**
-     * Creating.
-     */
-    Status["Creating"] = "Creating";
-    /**
-     * Created.
-     */
-    Status["Created"] = "Created";
-    /**
-     * Updating.
-     */
-    Status["Updating"] = "Updating";
-    /**
-     * Updated.
-     */
-    Status["Updated"] = "Updated";
-    /**
-     * Deleting.
-     */
-    Status["Deleting"] = "Deleting";
-    /**
-     * Deleted.
-     */
-    Status["Deleted"] = "Deleted";
-    /**
-     * OK.
-     */
-=======
     Status["SUCCEEDED"] = "Succeeded";
     Status["FAILED"] = "Failed";
     Status["CANCELED"] = "canceled";
@@ -80,7 +28,6 @@
     Status["UPDATED"] = "Updated";
     Status["DELETING"] = "Deleting";
     Status["DELETED"] = "Deleted";
->>>>>>> 5f949f37
     Status["OK"] = "OK";
 })(Status = exports.Status || (exports.Status = {}));
 //# sourceMappingURL=index.js.map