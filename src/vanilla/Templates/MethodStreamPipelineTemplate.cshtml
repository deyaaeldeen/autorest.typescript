--- conflicted
+++ resolved
@@ -3,16 +3,10 @@
 httpRequest.rawResponse = true;
 let operationRes: msRest.HttpOperationResponse;
 try {
-<<<<<<< HEAD
   operationRes = await client.sendOperationRequest(httpRequest, {
     httpMethod: "@(Model.HttpMethod.ToString().ToUpper())"
   });
-  let response = operationRes.response;
-  let statusCode = response.status;
-=======
-  operationRes = await client.sendRequest(httpRequest);
   let statusCode = operationRes.status;
->>>>>>> 5492cd48
   @EmptyLine
   if (@(Model.FailureStatusCodePredicate)) {
     let error = new msRest.RestError(`Unexpected status code: ${statusCode}`);
