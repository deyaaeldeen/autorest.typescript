/*
 * Copyright (c) Microsoft Corporation. All rights reserved.
 * Licensed under the MIT License. See License.txt in the project root for
 * license information.
 *
 * Code generated by Microsoft (R) AutoRest Code Generator.
 * Changes may cause incorrect behavior and will be lost if the code is
 * regenerated.
 */

import * as msRest from "ms-rest-js";
import * as Mappers from "../models/mappers";
import { AutoRestBoolTestService } from "../autoRestBoolTestService";

const WebResource = msRest.WebResource;

/** Class representing a Bool. */
export class Bool {
  private readonly client: AutoRestBoolTestService;
  /**
   * Create a Bool.
   * @param {AutoRestBoolTestService} client Reference to the service client.
   */
  constructor(client: AutoRestBoolTestService) {
    this.client = client;
  }

  /**
   * Get true Boolean value
   *
   * @param {RequestOptionsBase} [options] Optional Parameters.
   *
   * @returns {Promise} A promise is returned
   *
   * @resolve {HttpOperationResponse} - The deserialized result object.
   *
   * @reject {Error|ServiceError} - The error object.
   */
  async getTrueWithHttpOperationResponse(options?: msRest.RequestOptionsBase): Promise<msRest.HttpOperationResponse<boolean>> {
    let client = this.client;

    // Create HTTP transport objects
    const httpRequest = new WebResource();
    let operationRes: msRest.HttpOperationResponse;
    try {
      const operationArguments: msRest.OperationArguments = msRest.createOperationArguments({}, options);
      operationRes = await client.sendOperationRequest(
<<<<<<< HEAD
        httpRequest
        ,operationArgument
        s,{
=======
        httpRequest,
        msRest.createOperationArguments({}, options),
        {
>>>>>>> 006b4422
          httpMethod: "GET",
          baseUrl: this.client.baseUri,
          path: "bool/true"
        });
      let statusCode = operationRes.status;
      if (statusCode !== 200) {
        let error = new msRest.RestError(operationRes.bodyAsText as string);
        error.statusCode = operationRes.status;
        error.request = msRest.stripRequest(httpRequest);
        error.response = msRest.stripResponse(operationRes);
        let parsedErrorResponse = operationRes.parsedBody as { [key: string]: any };
        try {
          if (parsedErrorResponse) {
            let internalError = null;
            if (parsedErrorResponse.error) internalError = parsedErrorResponse.error;
            error.code = internalError ? internalError.code : parsedErrorResponse.code;
            error.message = internalError ? internalError.message : parsedErrorResponse.message;
          }
          if (parsedErrorResponse !== null && parsedErrorResponse !== undefined) {
            const resultMapper = Mappers.ErrorModel;
            error.body = client.serializer.deserialize(resultMapper, parsedErrorResponse, 'error.body');
          }
        } catch (defaultError) {
          error.message = `Error "${defaultError.message}" occurred in deserializing the responseBody ` +
                           `- "${operationRes.bodyAsText}" for the default response.`;
          return Promise.reject(error);
        }
        return Promise.reject(error);
      }
      // Deserialize Response
      if (statusCode === 200) {
        let parsedResponse = operationRes.parsedBody as { [key: string]: any };
        try {
          if (parsedResponse !== null && parsedResponse !== undefined) {
            const resultMapper = {
              serializedName: "parsedResponse",
              type: {
                name: "Boolean"
              }
            };
            operationRes.parsedBody = client.serializer.deserialize(resultMapper, parsedResponse, 'operationRes.parsedBody');
          }
        } catch (error) {
          let deserializationError = new msRest.RestError(`Error ${error} occurred in deserializing the responseBody - ${operationRes.bodyAsText}`);
          deserializationError.request = msRest.stripRequest(httpRequest);
          deserializationError.response = msRest.stripResponse(operationRes);
          return Promise.reject(deserializationError);
        }
      }

    } catch(err) {
      return Promise.reject(err);
    }

    return Promise.resolve(operationRes);
  }

  /**
   * Set Boolean value true
   *
   * @param {boolean} boolBody
   *
   * @param {RequestOptionsBase} [options] Optional Parameters.
   *
   * @returns {Promise} A promise is returned
   *
   * @resolve {HttpOperationResponse} - The deserialized result object.
   *
   * @reject {Error|ServiceError} - The error object.
   */
  async putTrueWithHttpOperationResponse(boolBody: boolean, options?: msRest.RequestOptionsBase): Promise<msRest.HttpOperationResponse<void>> {
    let client = this.client;
    // Validate
    try {
      if (boolBody === null || boolBody === undefined || typeof boolBody !== 'boolean') {
        throw new Error('boolBody cannot be null or undefined and it must be of type boolean.');
      }
    } catch (error) {
      return Promise.reject(error);
    }

    // Create HTTP transport objects
    const httpRequest = new WebResource();
    let operationRes: msRest.HttpOperationResponse;
    try {
      const operationArguments: msRest.OperationArguments = msRest.createOperationArguments(
        {
          boolBody
        },
        options);
      operationRes = await client.sendOperationRequest(
<<<<<<< HEAD
        httpRequest
        ,operationArgument
        s,{
=======
        httpRequest,
        msRest.createOperationArguments(
          {
            boolBody
          },
          options),
        {
>>>>>>> 006b4422
          httpMethod: "PUT",
          baseUrl: this.client.baseUri,
          path: "bool/true",
          requestBodyMapper: {
            required: true,
            serializedName: "boolBody",
            type: {
              name: "Boolean"
            }
          },
          requestBodyName: "boolBody",
          contentType: "application/json; charset=utf-8"
        });
      let statusCode = operationRes.status;
      if (statusCode !== 200) {
        let error = new msRest.RestError(operationRes.bodyAsText as string);
        error.statusCode = operationRes.status;
        error.request = msRest.stripRequest(httpRequest);
        error.response = msRest.stripResponse(operationRes);
        let parsedErrorResponse = operationRes.parsedBody as { [key: string]: any };
        try {
          if (parsedErrorResponse) {
            let internalError = null;
            if (parsedErrorResponse.error) internalError = parsedErrorResponse.error;
            error.code = internalError ? internalError.code : parsedErrorResponse.code;
            error.message = internalError ? internalError.message : parsedErrorResponse.message;
          }
          if (parsedErrorResponse !== null && parsedErrorResponse !== undefined) {
            const resultMapper = Mappers.ErrorModel;
            error.body = client.serializer.deserialize(resultMapper, parsedErrorResponse, 'error.body');
          }
        } catch (defaultError) {
          error.message = `Error "${defaultError.message}" occurred in deserializing the responseBody ` +
                           `- "${operationRes.bodyAsText}" for the default response.`;
          return Promise.reject(error);
        }
        return Promise.reject(error);
      }

    } catch(err) {
      return Promise.reject(err);
    }

    return Promise.resolve(operationRes);
  }

  /**
   * Get false Boolean value
   *
   * @param {RequestOptionsBase} [options] Optional Parameters.
   *
   * @returns {Promise} A promise is returned
   *
   * @resolve {HttpOperationResponse} - The deserialized result object.
   *
   * @reject {Error|ServiceError} - The error object.
   */
  async getFalseWithHttpOperationResponse(options?: msRest.RequestOptionsBase): Promise<msRest.HttpOperationResponse<boolean>> {
    let client = this.client;

    // Create HTTP transport objects
    const httpRequest = new WebResource();
    let operationRes: msRest.HttpOperationResponse;
    try {
      const operationArguments: msRest.OperationArguments = msRest.createOperationArguments({}, options);
      operationRes = await client.sendOperationRequest(
<<<<<<< HEAD
        httpRequest
        ,operationArgument
        s,{
=======
        httpRequest,
        msRest.createOperationArguments({}, options),
        {
>>>>>>> 006b4422
          httpMethod: "GET",
          baseUrl: this.client.baseUri,
          path: "bool/false"
        });
      let statusCode = operationRes.status;
      if (statusCode !== 200) {
        let error = new msRest.RestError(operationRes.bodyAsText as string);
        error.statusCode = operationRes.status;
        error.request = msRest.stripRequest(httpRequest);
        error.response = msRest.stripResponse(operationRes);
        let parsedErrorResponse = operationRes.parsedBody as { [key: string]: any };
        try {
          if (parsedErrorResponse) {
            let internalError = null;
            if (parsedErrorResponse.error) internalError = parsedErrorResponse.error;
            error.code = internalError ? internalError.code : parsedErrorResponse.code;
            error.message = internalError ? internalError.message : parsedErrorResponse.message;
          }
          if (parsedErrorResponse !== null && parsedErrorResponse !== undefined) {
            const resultMapper = Mappers.ErrorModel;
            error.body = client.serializer.deserialize(resultMapper, parsedErrorResponse, 'error.body');
          }
        } catch (defaultError) {
          error.message = `Error "${defaultError.message}" occurred in deserializing the responseBody ` +
                           `- "${operationRes.bodyAsText}" for the default response.`;
          return Promise.reject(error);
        }
        return Promise.reject(error);
      }
      // Deserialize Response
      if (statusCode === 200) {
        let parsedResponse = operationRes.parsedBody as { [key: string]: any };
        try {
          if (parsedResponse !== null && parsedResponse !== undefined) {
            const resultMapper = {
              serializedName: "parsedResponse",
              type: {
                name: "Boolean"
              }
            };
            operationRes.parsedBody = client.serializer.deserialize(resultMapper, parsedResponse, 'operationRes.parsedBody');
          }
        } catch (error) {
          let deserializationError = new msRest.RestError(`Error ${error} occurred in deserializing the responseBody - ${operationRes.bodyAsText}`);
          deserializationError.request = msRest.stripRequest(httpRequest);
          deserializationError.response = msRest.stripResponse(operationRes);
          return Promise.reject(deserializationError);
        }
      }

    } catch(err) {
      return Promise.reject(err);
    }

    return Promise.resolve(operationRes);
  }

  /**
   * Set Boolean value false
   *
   * @param {boolean} boolBody
   *
   * @param {RequestOptionsBase} [options] Optional Parameters.
   *
   * @returns {Promise} A promise is returned
   *
   * @resolve {HttpOperationResponse} - The deserialized result object.
   *
   * @reject {Error|ServiceError} - The error object.
   */
  async putFalseWithHttpOperationResponse(boolBody: boolean, options?: msRest.RequestOptionsBase): Promise<msRest.HttpOperationResponse<void>> {
    let client = this.client;
    // Validate
    try {
      if (boolBody === null || boolBody === undefined || typeof boolBody !== 'boolean') {
        throw new Error('boolBody cannot be null or undefined and it must be of type boolean.');
      }
    } catch (error) {
      return Promise.reject(error);
    }

    // Create HTTP transport objects
    const httpRequest = new WebResource();
    let operationRes: msRest.HttpOperationResponse;
    try {
      const operationArguments: msRest.OperationArguments = msRest.createOperationArguments(
        {
          boolBody
        },
        options);
      operationRes = await client.sendOperationRequest(
<<<<<<< HEAD
        httpRequest
        ,operationArgument
        s,{
=======
        httpRequest,
        msRest.createOperationArguments(
          {
            boolBody
          },
          options),
        {
>>>>>>> 006b4422
          httpMethod: "PUT",
          baseUrl: this.client.baseUri,
          path: "bool/false",
          requestBodyMapper: {
            required: true,
            serializedName: "boolBody",
            type: {
              name: "Boolean"
            }
          },
          requestBodyName: "boolBody",
          contentType: "application/json; charset=utf-8"
        });
      let statusCode = operationRes.status;
      if (statusCode !== 200) {
        let error = new msRest.RestError(operationRes.bodyAsText as string);
        error.statusCode = operationRes.status;
        error.request = msRest.stripRequest(httpRequest);
        error.response = msRest.stripResponse(operationRes);
        let parsedErrorResponse = operationRes.parsedBody as { [key: string]: any };
        try {
          if (parsedErrorResponse) {
            let internalError = null;
            if (parsedErrorResponse.error) internalError = parsedErrorResponse.error;
            error.code = internalError ? internalError.code : parsedErrorResponse.code;
            error.message = internalError ? internalError.message : parsedErrorResponse.message;
          }
          if (parsedErrorResponse !== null && parsedErrorResponse !== undefined) {
            const resultMapper = Mappers.ErrorModel;
            error.body = client.serializer.deserialize(resultMapper, parsedErrorResponse, 'error.body');
          }
        } catch (defaultError) {
          error.message = `Error "${defaultError.message}" occurred in deserializing the responseBody ` +
                           `- "${operationRes.bodyAsText}" for the default response.`;
          return Promise.reject(error);
        }
        return Promise.reject(error);
      }

    } catch(err) {
      return Promise.reject(err);
    }

    return Promise.resolve(operationRes);
  }

  /**
   * Get null Boolean value
   *
   * @param {RequestOptionsBase} [options] Optional Parameters.
   *
   * @returns {Promise} A promise is returned
   *
   * @resolve {HttpOperationResponse} - The deserialized result object.
   *
   * @reject {Error|ServiceError} - The error object.
   */
  async getNullWithHttpOperationResponse(options?: msRest.RequestOptionsBase): Promise<msRest.HttpOperationResponse<boolean>> {
    let client = this.client;

    // Create HTTP transport objects
    const httpRequest = new WebResource();
    let operationRes: msRest.HttpOperationResponse;
    try {
      const operationArguments: msRest.OperationArguments = msRest.createOperationArguments({}, options);
      operationRes = await client.sendOperationRequest(
<<<<<<< HEAD
        httpRequest
        ,operationArgument
        s,{
=======
        httpRequest,
        msRest.createOperationArguments({}, options),
        {
>>>>>>> 006b4422
          httpMethod: "GET",
          baseUrl: this.client.baseUri,
          path: "bool/null"
        });
      let statusCode = operationRes.status;
      if (statusCode !== 200) {
        let error = new msRest.RestError(operationRes.bodyAsText as string);
        error.statusCode = operationRes.status;
        error.request = msRest.stripRequest(httpRequest);
        error.response = msRest.stripResponse(operationRes);
        let parsedErrorResponse = operationRes.parsedBody as { [key: string]: any };
        try {
          if (parsedErrorResponse) {
            let internalError = null;
            if (parsedErrorResponse.error) internalError = parsedErrorResponse.error;
            error.code = internalError ? internalError.code : parsedErrorResponse.code;
            error.message = internalError ? internalError.message : parsedErrorResponse.message;
          }
          if (parsedErrorResponse !== null && parsedErrorResponse !== undefined) {
            const resultMapper = Mappers.ErrorModel;
            error.body = client.serializer.deserialize(resultMapper, parsedErrorResponse, 'error.body');
          }
        } catch (defaultError) {
          error.message = `Error "${defaultError.message}" occurred in deserializing the responseBody ` +
                           `- "${operationRes.bodyAsText}" for the default response.`;
          return Promise.reject(error);
        }
        return Promise.reject(error);
      }
      // Deserialize Response
      if (statusCode === 200) {
        let parsedResponse = operationRes.parsedBody as { [key: string]: any };
        try {
          if (parsedResponse !== null && parsedResponse !== undefined) {
            const resultMapper = {
              serializedName: "parsedResponse",
              type: {
                name: "Boolean"
              }
            };
            operationRes.parsedBody = client.serializer.deserialize(resultMapper, parsedResponse, 'operationRes.parsedBody');
          }
        } catch (error) {
          let deserializationError = new msRest.RestError(`Error ${error} occurred in deserializing the responseBody - ${operationRes.bodyAsText}`);
          deserializationError.request = msRest.stripRequest(httpRequest);
          deserializationError.response = msRest.stripResponse(operationRes);
          return Promise.reject(deserializationError);
        }
      }

    } catch(err) {
      return Promise.reject(err);
    }

    return Promise.resolve(operationRes);
  }

  /**
   * Get invalid Boolean value
   *
   * @param {RequestOptionsBase} [options] Optional Parameters.
   *
   * @returns {Promise} A promise is returned
   *
   * @resolve {HttpOperationResponse} - The deserialized result object.
   *
   * @reject {Error|ServiceError} - The error object.
   */
  async getInvalidWithHttpOperationResponse(options?: msRest.RequestOptionsBase): Promise<msRest.HttpOperationResponse<boolean>> {
    let client = this.client;

    // Create HTTP transport objects
    const httpRequest = new WebResource();
    let operationRes: msRest.HttpOperationResponse;
    try {
      const operationArguments: msRest.OperationArguments = msRest.createOperationArguments({}, options);
      operationRes = await client.sendOperationRequest(
<<<<<<< HEAD
        httpRequest
        ,operationArgument
        s,{
=======
        httpRequest,
        msRest.createOperationArguments({}, options),
        {
>>>>>>> 006b4422
          httpMethod: "GET",
          baseUrl: this.client.baseUri,
          path: "bool/invalid"
        });
      let statusCode = operationRes.status;
      if (statusCode !== 200) {
        let error = new msRest.RestError(operationRes.bodyAsText as string);
        error.statusCode = operationRes.status;
        error.request = msRest.stripRequest(httpRequest);
        error.response = msRest.stripResponse(operationRes);
        let parsedErrorResponse = operationRes.parsedBody as { [key: string]: any };
        try {
          if (parsedErrorResponse) {
            let internalError = null;
            if (parsedErrorResponse.error) internalError = parsedErrorResponse.error;
            error.code = internalError ? internalError.code : parsedErrorResponse.code;
            error.message = internalError ? internalError.message : parsedErrorResponse.message;
          }
          if (parsedErrorResponse !== null && parsedErrorResponse !== undefined) {
            const resultMapper = Mappers.ErrorModel;
            error.body = client.serializer.deserialize(resultMapper, parsedErrorResponse, 'error.body');
          }
        } catch (defaultError) {
          error.message = `Error "${defaultError.message}" occurred in deserializing the responseBody ` +
                           `- "${operationRes.bodyAsText}" for the default response.`;
          return Promise.reject(error);
        }
        return Promise.reject(error);
      }
      // Deserialize Response
      if (statusCode === 200) {
        let parsedResponse = operationRes.parsedBody as { [key: string]: any };
        try {
          if (parsedResponse !== null && parsedResponse !== undefined) {
            const resultMapper = {
              serializedName: "parsedResponse",
              type: {
                name: "Boolean"
              }
            };
            operationRes.parsedBody = client.serializer.deserialize(resultMapper, parsedResponse, 'operationRes.parsedBody');
          }
        } catch (error) {
          let deserializationError = new msRest.RestError(`Error ${error} occurred in deserializing the responseBody - ${operationRes.bodyAsText}`);
          deserializationError.request = msRest.stripRequest(httpRequest);
          deserializationError.response = msRest.stripResponse(operationRes);
          return Promise.reject(deserializationError);
        }
      }

    } catch(err) {
      return Promise.reject(err);
    }

    return Promise.resolve(operationRes);
  }

  /**
   * Get true Boolean value
   *
   * @param {RequestOptionsBase} [options] Optional Parameters.
   *
   * @param {ServiceCallback} callback - The callback.
   *
   * @returns {ServiceCallback} callback(err, result, request, operationRes)
   *
   *                      {Error|ServiceError}  err        - The Error object if an error occurred, null otherwise.
   *
   *                      {boolean} [result]   - The deserialized result object if an error did not occur.
   *
   *                      {WebResource} [request]  - The HTTP Request object if an error did not occur.
   *
   *                      {HttpOperationResponse} [response] - The HTTP Response stream if an error did not occur.
   */
  getTrue(): Promise<boolean>;
  getTrue(options: msRest.RequestOptionsBase): Promise<boolean>;
  getTrue(callback: msRest.ServiceCallback<boolean>): void;
  getTrue(options: msRest.RequestOptionsBase, callback: msRest.ServiceCallback<boolean>): void;
  getTrue(options?: msRest.RequestOptionsBase, callback?: msRest.ServiceCallback<boolean>): any {
    if (!callback && typeof options === 'function') {
      callback = options;
      options = undefined;
    }
    let cb = callback as msRest.ServiceCallback<boolean>;
    if (!callback) {
      return this.getTrueWithHttpOperationResponse(options).then((operationRes: msRest.HttpOperationResponse) => {
        return Promise.resolve(operationRes.parsedBody as boolean);
      }).catch((err: Error) => {
        return Promise.reject(err);
      });
    } else {
      msRest.promiseToCallback(this.getTrueWithHttpOperationResponse(options))((err: Error, data: msRest.HttpOperationResponse) => {
        if (err) {
          return cb(err);
        }
        let result = data.parsedBody as boolean;
        return cb(err, result, data.request, data);
      });
    }
  }

  /**
   * Set Boolean value true
   *
   * @param {boolean} boolBody
   *
   * @param {RequestOptionsBase} [options] Optional Parameters.
   *
   * @param {ServiceCallback} callback - The callback.
   *
   * @returns {ServiceCallback} callback(err, result, request, operationRes)
   *
   *                      {Error|ServiceError}  err        - The Error object if an error occurred, null otherwise.
   *
   *                      {void} [result]   - The deserialized result object if an error did not occur.
   *
   *                      {WebResource} [request]  - The HTTP Request object if an error did not occur.
   *
   *                      {HttpOperationResponse} [response] - The HTTP Response stream if an error did not occur.
   */
  putTrue(boolBody: boolean): Promise<void>;
  putTrue(boolBody: boolean, options: msRest.RequestOptionsBase): Promise<void>;
  putTrue(boolBody: boolean, callback: msRest.ServiceCallback<void>): void;
  putTrue(boolBody: boolean, options: msRest.RequestOptionsBase, callback: msRest.ServiceCallback<void>): void;
  putTrue(boolBody: boolean, options?: msRest.RequestOptionsBase, callback?: msRest.ServiceCallback<void>): any {
    if (!callback && typeof options === 'function') {
      callback = options;
      options = undefined;
    }
    let cb = callback as msRest.ServiceCallback<void>;
    if (!callback) {
      return this.putTrueWithHttpOperationResponse(boolBody, options).then((operationRes: msRest.HttpOperationResponse) => {
        return Promise.resolve(operationRes.parsedBody as void);
      }).catch((err: Error) => {
        return Promise.reject(err);
      });
    } else {
      msRest.promiseToCallback(this.putTrueWithHttpOperationResponse(boolBody, options))((err: Error, data: msRest.HttpOperationResponse) => {
        if (err) {
          return cb(err);
        }
        let result = data.parsedBody as void;
        return cb(err, result, data.request, data);
      });
    }
  }

  /**
   * Get false Boolean value
   *
   * @param {RequestOptionsBase} [options] Optional Parameters.
   *
   * @param {ServiceCallback} callback - The callback.
   *
   * @returns {ServiceCallback} callback(err, result, request, operationRes)
   *
   *                      {Error|ServiceError}  err        - The Error object if an error occurred, null otherwise.
   *
   *                      {boolean} [result]   - The deserialized result object if an error did not occur.
   *
   *                      {WebResource} [request]  - The HTTP Request object if an error did not occur.
   *
   *                      {HttpOperationResponse} [response] - The HTTP Response stream if an error did not occur.
   */
  getFalse(): Promise<boolean>;
  getFalse(options: msRest.RequestOptionsBase): Promise<boolean>;
  getFalse(callback: msRest.ServiceCallback<boolean>): void;
  getFalse(options: msRest.RequestOptionsBase, callback: msRest.ServiceCallback<boolean>): void;
  getFalse(options?: msRest.RequestOptionsBase, callback?: msRest.ServiceCallback<boolean>): any {
    if (!callback && typeof options === 'function') {
      callback = options;
      options = undefined;
    }
    let cb = callback as msRest.ServiceCallback<boolean>;
    if (!callback) {
      return this.getFalseWithHttpOperationResponse(options).then((operationRes: msRest.HttpOperationResponse) => {
        return Promise.resolve(operationRes.parsedBody as boolean);
      }).catch((err: Error) => {
        return Promise.reject(err);
      });
    } else {
      msRest.promiseToCallback(this.getFalseWithHttpOperationResponse(options))((err: Error, data: msRest.HttpOperationResponse) => {
        if (err) {
          return cb(err);
        }
        let result = data.parsedBody as boolean;
        return cb(err, result, data.request, data);
      });
    }
  }

  /**
   * Set Boolean value false
   *
   * @param {boolean} boolBody
   *
   * @param {RequestOptionsBase} [options] Optional Parameters.
   *
   * @param {ServiceCallback} callback - The callback.
   *
   * @returns {ServiceCallback} callback(err, result, request, operationRes)
   *
   *                      {Error|ServiceError}  err        - The Error object if an error occurred, null otherwise.
   *
   *                      {void} [result]   - The deserialized result object if an error did not occur.
   *
   *                      {WebResource} [request]  - The HTTP Request object if an error did not occur.
   *
   *                      {HttpOperationResponse} [response] - The HTTP Response stream if an error did not occur.
   */
  putFalse(boolBody: boolean): Promise<void>;
  putFalse(boolBody: boolean, options: msRest.RequestOptionsBase): Promise<void>;
  putFalse(boolBody: boolean, callback: msRest.ServiceCallback<void>): void;
  putFalse(boolBody: boolean, options: msRest.RequestOptionsBase, callback: msRest.ServiceCallback<void>): void;
  putFalse(boolBody: boolean, options?: msRest.RequestOptionsBase, callback?: msRest.ServiceCallback<void>): any {
    if (!callback && typeof options === 'function') {
      callback = options;
      options = undefined;
    }
    let cb = callback as msRest.ServiceCallback<void>;
    if (!callback) {
      return this.putFalseWithHttpOperationResponse(boolBody, options).then((operationRes: msRest.HttpOperationResponse) => {
        return Promise.resolve(operationRes.parsedBody as void);
      }).catch((err: Error) => {
        return Promise.reject(err);
      });
    } else {
      msRest.promiseToCallback(this.putFalseWithHttpOperationResponse(boolBody, options))((err: Error, data: msRest.HttpOperationResponse) => {
        if (err) {
          return cb(err);
        }
        let result = data.parsedBody as void;
        return cb(err, result, data.request, data);
      });
    }
  }

  /**
   * Get null Boolean value
   *
   * @param {RequestOptionsBase} [options] Optional Parameters.
   *
   * @param {ServiceCallback} callback - The callback.
   *
   * @returns {ServiceCallback} callback(err, result, request, operationRes)
   *
   *                      {Error|ServiceError}  err        - The Error object if an error occurred, null otherwise.
   *
   *                      {boolean} [result]   - The deserialized result object if an error did not occur.
   *
   *                      {WebResource} [request]  - The HTTP Request object if an error did not occur.
   *
   *                      {HttpOperationResponse} [response] - The HTTP Response stream if an error did not occur.
   */
  getNull(): Promise<boolean>;
  getNull(options: msRest.RequestOptionsBase): Promise<boolean>;
  getNull(callback: msRest.ServiceCallback<boolean>): void;
  getNull(options: msRest.RequestOptionsBase, callback: msRest.ServiceCallback<boolean>): void;
  getNull(options?: msRest.RequestOptionsBase, callback?: msRest.ServiceCallback<boolean>): any {
    if (!callback && typeof options === 'function') {
      callback = options;
      options = undefined;
    }
    let cb = callback as msRest.ServiceCallback<boolean>;
    if (!callback) {
      return this.getNullWithHttpOperationResponse(options).then((operationRes: msRest.HttpOperationResponse) => {
        return Promise.resolve(operationRes.parsedBody as boolean);
      }).catch((err: Error) => {
        return Promise.reject(err);
      });
    } else {
      msRest.promiseToCallback(this.getNullWithHttpOperationResponse(options))((err: Error, data: msRest.HttpOperationResponse) => {
        if (err) {
          return cb(err);
        }
        let result = data.parsedBody as boolean;
        return cb(err, result, data.request, data);
      });
    }
  }

  /**
   * Get invalid Boolean value
   *
   * @param {RequestOptionsBase} [options] Optional Parameters.
   *
   * @param {ServiceCallback} callback - The callback.
   *
   * @returns {ServiceCallback} callback(err, result, request, operationRes)
   *
   *                      {Error|ServiceError}  err        - The Error object if an error occurred, null otherwise.
   *
   *                      {boolean} [result]   - The deserialized result object if an error did not occur.
   *
   *                      {WebResource} [request]  - The HTTP Request object if an error did not occur.
   *
   *                      {HttpOperationResponse} [response] - The HTTP Response stream if an error did not occur.
   */
  getInvalid(): Promise<boolean>;
  getInvalid(options: msRest.RequestOptionsBase): Promise<boolean>;
  getInvalid(callback: msRest.ServiceCallback<boolean>): void;
  getInvalid(options: msRest.RequestOptionsBase, callback: msRest.ServiceCallback<boolean>): void;
  getInvalid(options?: msRest.RequestOptionsBase, callback?: msRest.ServiceCallback<boolean>): any {
    if (!callback && typeof options === 'function') {
      callback = options;
      options = undefined;
    }
    let cb = callback as msRest.ServiceCallback<boolean>;
    if (!callback) {
      return this.getInvalidWithHttpOperationResponse(options).then((operationRes: msRest.HttpOperationResponse) => {
        return Promise.resolve(operationRes.parsedBody as boolean);
      }).catch((err: Error) => {
        return Promise.reject(err);
      });
    } else {
      msRest.promiseToCallback(this.getInvalidWithHttpOperationResponse(options))((err: Error, data: msRest.HttpOperationResponse) => {
        if (err) {
          return cb(err);
        }
        let result = data.parsedBody as boolean;
        return cb(err, result, data.request, data);
      });
    }
  }

}<|MERGE_RESOLUTION|>--- conflicted
+++ resolved
@@ -45,15 +45,9 @@
     try {
       const operationArguments: msRest.OperationArguments = msRest.createOperationArguments({}, options);
       operationRes = await client.sendOperationRequest(
-<<<<<<< HEAD
-        httpRequest
-        ,operationArgument
-        s,{
-=======
         httpRequest,
-        msRest.createOperationArguments({}, options),
+        operationArguments,
         {
->>>>>>> 006b4422
           httpMethod: "GET",
           baseUrl: this.client.baseUri,
           path: "bool/true"
@@ -145,19 +139,9 @@
         },
         options);
       operationRes = await client.sendOperationRequest(
-<<<<<<< HEAD
-        httpRequest
-        ,operationArgument
-        s,{
-=======
         httpRequest,
-        msRest.createOperationArguments(
-          {
-            boolBody
-          },
-          options),
+        operationArguments,
         {
->>>>>>> 006b4422
           httpMethod: "PUT",
           baseUrl: this.client.baseUri,
           path: "bool/true",
@@ -224,15 +208,9 @@
     try {
       const operationArguments: msRest.OperationArguments = msRest.createOperationArguments({}, options);
       operationRes = await client.sendOperationRequest(
-<<<<<<< HEAD
-        httpRequest
-        ,operationArgument
-        s,{
-=======
         httpRequest,
-        msRest.createOperationArguments({}, options),
+        operationArguments,
         {
->>>>>>> 006b4422
           httpMethod: "GET",
           baseUrl: this.client.baseUri,
           path: "bool/false"
@@ -324,19 +302,9 @@
         },
         options);
       operationRes = await client.sendOperationRequest(
-<<<<<<< HEAD
-        httpRequest
-        ,operationArgument
-        s,{
-=======
         httpRequest,
-        msRest.createOperationArguments(
-          {
-            boolBody
-          },
-          options),
+        operationArguments,
         {
->>>>>>> 006b4422
           httpMethod: "PUT",
           baseUrl: this.client.baseUri,
           path: "bool/false",
@@ -403,15 +371,9 @@
     try {
       const operationArguments: msRest.OperationArguments = msRest.createOperationArguments({}, options);
       operationRes = await client.sendOperationRequest(
-<<<<<<< HEAD
-        httpRequest
-        ,operationArgument
-        s,{
-=======
         httpRequest,
-        msRest.createOperationArguments({}, options),
+        operationArguments,
         {
->>>>>>> 006b4422
           httpMethod: "GET",
           baseUrl: this.client.baseUri,
           path: "bool/null"
@@ -489,15 +451,9 @@
     try {
       const operationArguments: msRest.OperationArguments = msRest.createOperationArguments({}, options);
       operationRes = await client.sendOperationRequest(
-<<<<<<< HEAD
-        httpRequest
-        ,operationArgument
-        s,{
-=======
         httpRequest,
-        msRest.createOperationArguments({}, options),
+        operationArguments,
         {
->>>>>>> 006b4422
           httpMethod: "GET",
           baseUrl: this.client.baseUri,
           path: "bool/invalid"
