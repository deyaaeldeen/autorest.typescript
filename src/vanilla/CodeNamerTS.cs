--- conflicted
+++ resolved
@@ -48,16 +48,6 @@
 
         public override string GetMethodName(string name) => CamelCase(GetEscapedReservedName(name, "Method"));
 
-<<<<<<< HEAD
-        public override string GetEnumMemberName(string name)
-        {
-            var result = base.GetEnumMemberName(name);
-            if (string.IsNullOrEmpty(result))
-            {
-                result = "EMPTY_STRING";
-            }
-            return result;
-=======
         public override string GetEnumMemberName(string name)
         {
             if (name == null)
@@ -96,7 +86,6 @@
                 return Instance.QuoteValue(valueName, "'");
             }
             return Instance.EscapeDefaultValue(valueName, valueType);
->>>>>>> 5f949f37
         }
 
         public override string IsNameLegal(string desiredName, IIdentifier whoIsAsking)
