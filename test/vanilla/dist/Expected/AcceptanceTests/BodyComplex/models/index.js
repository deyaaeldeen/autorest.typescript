"use strict";
/*
 * Copyright (c) Microsoft Corporation. All rights reserved.
 * Licensed under the MIT License. See License.txt in the project root for
 * license information.
 *
 * Code generated by Microsoft (R) AutoRest Code Generator.
 * Changes may cause incorrect behavior and will be lost if the code is
 * regenerated.
 */
Object.defineProperty(exports, "__esModule", { value: true });
/**
 * Defines values for CMYKColors.
 * Possible values include: 'cyan', 'Magenta', 'YELLOW', 'blacK'
 * There could be more values for this enum apart from the ones defined here.If
 * you want to set a value that is not from the known values then you can do
 * the following:
 * let param: CMYKColors = <CMYKColors>"someUnknownValueThatWillStillBeValid";
 * @readonly
 * @enum {string}
 */
var CMYKColors;
(function (CMYKColors) {
<<<<<<< HEAD
    /**
     * cyan.
     */
    CMYKColors["Cyan"] = "cyan";
    /**
     * Magenta.
     */
    CMYKColors["Magenta"] = "Magenta";
    /**
     * YELLOW.
     */
    CMYKColors["YELLOW"] = "YELLOW";
    /**
     * blacK.
     */
    CMYKColors["BlacK"] = "blacK";
=======
    CMYKColors["CYAN"] = "cyan";
    CMYKColors["MAGENTA"] = "Magenta";
    CMYKColors["YELLOW"] = "YELLOW";
    CMYKColors["BLACK"] = "blacK";
>>>>>>> 83bcb267
})(CMYKColors = exports.CMYKColors || (exports.CMYKColors = {}));
//# sourceMappingURL=index.js.map<|MERGE_RESOLUTION|>--- conflicted
+++ resolved
@@ -21,28 +21,9 @@
  */
 var CMYKColors;
 (function (CMYKColors) {
-<<<<<<< HEAD
-    /**
-     * cyan.
-     */
-    CMYKColors["Cyan"] = "cyan";
-    /**
-     * Magenta.
-     */
-    CMYKColors["Magenta"] = "Magenta";
-    /**
-     * YELLOW.
-     */
-    CMYKColors["YELLOW"] = "YELLOW";
-    /**
-     * blacK.
-     */
-    CMYKColors["BlacK"] = "blacK";
-=======
     CMYKColors["CYAN"] = "cyan";
     CMYKColors["MAGENTA"] = "Magenta";
     CMYKColors["YELLOW"] = "YELLOW";
     CMYKColors["BLACK"] = "blacK";
->>>>>>> 83bcb267
 })(CMYKColors = exports.CMYKColors || (exports.CMYKColors = {}));
 //# sourceMappingURL=index.js.map