﻿// Copyright (c) Microsoft Corporation. All rights reserved.
// Licensed under the MIT License. See License.txt in the project root for license information.

'use strict';

<<<<<<< HEAD
import * as should from "chai/register-should";
=======
import { should } from 'chai';
import "chai/register-should"
>>>>>>> 5cf2f6c5
import * as assert from 'assert';
import * as msRest from '@azure/ms-rest-js';

import { AutoRestParameterizedHostTestClient } from './generated/CustomBaseUri/autoRestParameterizedHostTestClient';
import { timeoutPromise } from '../util/util';
var dummyToken = 'dummy12321343423';
var credentials = new msRest.TokenCredentials(dummyToken);

var clientOptions: any = {};

describe('typescript', function () {
  describe('Custom BaseUri Client', function () {
    clientOptions.host = 'host:3000';
    var testClient = new AutoRestParameterizedHostTestClient(credentials, clientOptions);

    it('should return 200', async function () {
      const response = await testClient.paths.getEmpty('local');
      response._response.status.should.equal(200);
      should().equal(response._response.status, 200);
    });

    it('should throw due to bad "host", bad "account" and missing account', async function () {
      testClient.host = 'nonexistent';
      try {
        await Promise.race([testClient.paths.getEmpty('local'), timeoutPromise(1000)]);
        assert.fail('');
      } catch (error) {
        error.should.not.be.instanceof(assert.AssertionError);
      }
      testClient.host = 'host:3000';
      try {
        await Promise.race([testClient.paths.getEmpty('bad'), timeoutPromise(1000)]);
        assert.fail('');
      } catch (error) {
        error.should.not.be.instanceof(assert.AssertionError);
      }

      try {
        await Promise.race([testClient.paths.getEmpty(null), timeoutPromise(1000)]);
      } catch (error) {
        error.should.not.be.instanceof(assert.AssertionError);
      }
    });

    describe('credentials.environment', function () {
      it('should be ignored for services that use x-ms-parameterized host', async function () {
        const creds = {
          signRequest: (req: msRest.WebResource) => Promise.resolve(req),
          environment: {
            resourceManagerEndpointUrl: "http://microsoft.com"
          }
        }
        const client = new AutoRestParameterizedHostTestClient(creds, {
          httpClient: {
            sendRequest: request => Promise.resolve({ status: 200, headers: new msRest.HttpHeaders(), request })
          },
        });

        const res = await client.paths.getEmpty("local");
        const request = res._response.request;
        request.url.startsWith("http://microsoft.com").should.be.false;
      });
    });
  });
});<|MERGE_RESOLUTION|>--- conflicted
+++ resolved
@@ -3,12 +3,8 @@
 
 'use strict';
 
-<<<<<<< HEAD
-import * as should from "chai/register-should";
-=======
 import { should } from 'chai';
 import "chai/register-should"
->>>>>>> 5cf2f6c5
 import * as assert from 'assert';
 import * as msRest from '@azure/ms-rest-js';
 
