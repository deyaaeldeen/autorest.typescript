"use strict";
/*
 * Copyright (c) Microsoft Corporation. All rights reserved.
 * Licensed under the MIT License. See License.txt in the project root for
 * license information.
 *
 * Code generated by Microsoft (R) AutoRest Code Generator.
 * Changes may cause incorrect behavior and will be lost if the code is
 * regenerated.
 */
Object.defineProperty(exports, "__esModule", { value: true });
/**
 * Defines values for CMYKColors.
 * Possible values include: 'cyan', 'Magenta', 'YELLOW', 'blacK'
<<<<<<< HEAD
 * There could be more values for this enum apart from the ones defined here.If
 * you want to set a value that is not from the known values then you can do
 * the following:
 * let param: CMYKColors = <CMYKColors>"someUnknownValueThatWillStillBeValid";
=======
>>>>>>> 5f949f37
 * @readonly
 * @enum {string}
 */
var CMYKColors;
(function (CMYKColors) {
<<<<<<< HEAD
    /**
     * cyan.
     */
    CMYKColors["Cyan"] = "cyan";
    /**
     * Magenta.
     */
    CMYKColors["Magenta"] = "Magenta";
    /**
     * YELLOW.
     */
    CMYKColors["YELLOW"] = "YELLOW";
    /**
     * blacK.
     */
    CMYKColors["BlacK"] = "blacK";
=======
    CMYKColors["CYAN"] = "cyan";
    CMYKColors["MAGENTA"] = "Magenta";
    CMYKColors["YELLOW"] = "YELLOW";
    CMYKColors["BLACK"] = "blacK";
>>>>>>> 5f949f37
})(CMYKColors = exports.CMYKColors || (exports.CMYKColors = {}));
//# sourceMappingURL=index.js.map<|MERGE_RESOLUTION|>--- conflicted
+++ resolved
@@ -12,40 +12,14 @@
 /**
  * Defines values for CMYKColors.
  * Possible values include: 'cyan', 'Magenta', 'YELLOW', 'blacK'
-<<<<<<< HEAD
- * There could be more values for this enum apart from the ones defined here.If
- * you want to set a value that is not from the known values then you can do
- * the following:
- * let param: CMYKColors = <CMYKColors>"someUnknownValueThatWillStillBeValid";
-=======
->>>>>>> 5f949f37
  * @readonly
  * @enum {string}
  */
 var CMYKColors;
 (function (CMYKColors) {
-<<<<<<< HEAD
-    /**
-     * cyan.
-     */
-    CMYKColors["Cyan"] = "cyan";
-    /**
-     * Magenta.
-     */
-    CMYKColors["Magenta"] = "Magenta";
-    /**
-     * YELLOW.
-     */
-    CMYKColors["YELLOW"] = "YELLOW";
-    /**
-     * blacK.
-     */
-    CMYKColors["BlacK"] = "blacK";
-=======
     CMYKColors["CYAN"] = "cyan";
     CMYKColors["MAGENTA"] = "Magenta";
     CMYKColors["YELLOW"] = "YELLOW";
     CMYKColors["BLACK"] = "blacK";
->>>>>>> 5f949f37
 })(CMYKColors = exports.CMYKColors || (exports.CMYKColors = {}));
 //# sourceMappingURL=index.js.map